/* -*- Mode: c++; c-basic-offset: 4; tab-width: 4; indent-tabs-mode: nil; -*-
 * ***** BEGIN LICENSE BLOCK *****
 * Version: MPL 1.1/GPL 2.0/LGPL 2.1
 *
 * The contents of this file are subject to the Mozilla Public License Version
 * 1.1 (the "License"); you may not use this file except in compliance with
 * the License. You may obtain a copy of the License at
 * http://www.mozilla.org/MPL/
 *
 * Software distributed under the License is distributed on an "AS IS" basis,
 * WITHOUT WARRANTY OF ANY KIND, either express or implied. See the License
 * for the specific language governing rights and limitations under the
 * License.
 *
 * The Original Code is Mozilla Android code.
 *
 * The Initial Developer of the Original Code is Mozilla Foundation.
 * Portions created by the Initial Developer are Copyright (C) 2010
 * the Initial Developer. All Rights Reserved.
 *
 * Contributor(s):
 *   Vladimir Vukicevic <vladimir@pobox.com>
 *   Matt Brubeck <mbrubeck@mozilla.com>
 *   Vivien Nicolas <vnicolas@mozilla.com>
 *
 * Alternatively, the contents of this file may be used under the terms of
 * either the GNU General Public License Version 2 or later (the "GPL"), or
 * the GNU Lesser General Public License Version 2.1 or later (the "LGPL"),
 * in which case the provisions of the GPL or the LGPL are applicable instead
 * of those above. If you wish to allow use of your version of this file only
 * under the terms of either the GPL or the LGPL, and not to allow others to
 * use your version of this file under the terms of the MPL, indicate your
 * decision by deleting the provisions above and replace them with the notice
 * and other provisions required by the GPL or the LGPL. If you do not delete
 * the provisions above, a recipient may use your version of this file under
 * the terms of any one of the MPL, the GPL or the LGPL.
 *
 * ***** END LICENSE BLOCK ***** */

#include <android/log.h>
#include <math.h>
#include <unistd.h>

#include "mozilla/dom/ContentParent.h"
#include "mozilla/dom/ContentChild.h"
#include "mozilla/unused.h"
#include "mozilla/Preferences.h"

using mozilla::dom::ContentParent;
using mozilla::dom::ContentChild;
using mozilla::unused;

#include "nsAppShell.h"
#include "nsIdleService.h"
#include "nsWindow.h"
#include "nsIObserverService.h"
#include "nsFocusManager.h"

#include "nsRenderingContext.h"
#include "nsIDOMSimpleGestureEvent.h"
#include "nsDOMTouchEvent.h"

#include "nsGkAtoms.h"
#include "nsWidgetsCID.h"
#include "nsGfxCIID.h"

#include "gfxImageSurface.h"
#include "gfxContext.h"

#include "Layers.h"
#include "BasicLayers.h"
#include "LayerManagerOGL.h"
#include "GLContext.h"
#include "GLContextProvider.h"

#include "nsTArray.h"

#include "AndroidBridge.h"

#include "imgIEncoder.h"

#include "nsStringGlue.h"

using namespace mozilla;
using namespace mozilla::widget;

NS_IMPL_ISUPPORTS_INHERITED0(nsWindow, nsBaseWidget)

// The dimensions of the current android view
static gfxIntSize gAndroidBounds = gfxIntSize(0, 0);
static gfxIntSize gAndroidTileSize = gfxIntSize(0, 0);
static gfxIntSize gAndroidScreenBounds;

#ifdef ACCESSIBILITY
bool nsWindow::sAccessibilityEnabled = false;
#endif

#ifdef MOZ_JAVA_COMPOSITOR
#include "mozilla/Mutex.h"
#include "nsThreadUtils.h"
#include "AndroidDirectTexture.h"

static AndroidDirectTexture* sDirectTexture = new AndroidDirectTexture(2048, 2048,
        AndroidGraphicBuffer::UsageSoftwareWrite | AndroidGraphicBuffer::UsageTexture,
        gfxASurface::ImageFormatRGB16_565);

#endif


class ContentCreationNotifier;
static nsCOMPtr<ContentCreationNotifier> gContentCreationNotifier;
// A helper class to send updates when content processes
// are created. Currently an update for the screen size is sent.
class ContentCreationNotifier : public nsIObserver
{
    NS_DECL_ISUPPORTS

    NS_IMETHOD Observe(nsISupports* aSubject,
                       const char* aTopic,
                       const PRUnichar* aData)
    {
        if (!strcmp(aTopic, "ipc:content-created")) {
            nsCOMPtr<nsIObserver> cpo = do_QueryInterface(aSubject);
            ContentParent* cp = static_cast<ContentParent*>(cpo.get());
            unused << cp->SendScreenSizeChanged(gAndroidScreenBounds);
        } else if (!strcmp(aTopic, "xpcom-shutdown")) {
            nsCOMPtr<nsIObserverService>
                obs(do_GetService("@mozilla.org/observer-service;1"));
            if (obs) {
                obs->RemoveObserver(static_cast<nsIObserver*>(this),
                                    "xpcom-shutdown");
                obs->RemoveObserver(static_cast<nsIObserver*>(this),
                                    "ipc:content-created");
            }
            gContentCreationNotifier = nsnull;
        }

        return NS_OK;
    }
};

NS_IMPL_ISUPPORTS1(ContentCreationNotifier,
                   nsIObserver)

static bool gMenu;
static bool gMenuConsumed;

// All the toplevel windows that have been created; these are in
// stacking order, so the window at gAndroidBounds[0] is the topmost
// one.
static nsTArray<nsWindow*> gTopLevelWindows;

static nsRefPtr<gl::GLContext> sGLContext;
static bool sFailedToCreateGLContext = false;
static bool sValidSurface;
static bool sSurfaceExists = false;
static void *sNativeWindow = nsnull;

// Multitouch swipe thresholds in inches
static const double SWIPE_MAX_PINCH_DELTA_INCHES = 0.4;
static const double SWIPE_MIN_DISTANCE_INCHES = 0.6;

static nsWindow*
TopWindow()
{
    if (!gTopLevelWindows.IsEmpty())
        return gTopLevelWindows[0];
    return nsnull;
}

void
nsWindow::LogWindow(nsWindow *win, int index, int indent)
{
    char spaces[] = "                    ";
    spaces[indent < 20 ? indent : 20] = 0;
    ALOG("%s [% 2d] 0x%08x [parent 0x%08x] [% 3d,% 3d % 3dx% 3d] vis %d type %d",
         spaces, index, (intptr_t)win, (intptr_t)win->mParent,
         win->mBounds.x, win->mBounds.y,
         win->mBounds.width, win->mBounds.height,
         win->mIsVisible, win->mWindowType);
}

void
nsWindow::DumpWindows()
{
    DumpWindows(gTopLevelWindows);
}

void
nsWindow::DumpWindows(const nsTArray<nsWindow*>& wins, int indent)
{
    for (PRUint32 i = 0; i < wins.Length(); ++i) {
        nsWindow *w = wins[i];
        LogWindow(w, i, indent);
        DumpWindows(w->mChildren, indent+1);
    }
}

nsWindow::nsWindow() :
    mIsVisible(false),
    mParent(nsnull),
    mFocus(nsnull),
#ifdef ACCESSIBILITY
    mRootAccessible(nsnull),
#endif
    mIMEComposing(false)
{
}

nsWindow::~nsWindow()
{
    gTopLevelWindows.RemoveElement(this);
    nsWindow *top = FindTopLevel();
    if (top->mFocus == this)
        top->mFocus = nsnull;
#ifdef ACCESSIBILITY
    if (mRootAccessible)
        mRootAccessible = nsnull;
#endif
    ALOG("nsWindow %p destructor", (void*)this);
}

bool
nsWindow::IsTopLevel()
{
    return mWindowType == eWindowType_toplevel ||
        mWindowType == eWindowType_dialog ||
        mWindowType == eWindowType_invisible;
}

NS_IMETHODIMP
nsWindow::Create(nsIWidget *aParent,
                 nsNativeWidget aNativeParent,
                 const nsIntRect &aRect,
                 EVENT_CALLBACK aHandleEventFunction,
                 nsDeviceContext *aContext,
                 nsWidgetInitData *aInitData)
{
    ALOG("nsWindow[%p]::Create %p [%d %d %d %d]", (void*)this, (void*)aParent, aRect.x, aRect.y, aRect.width, aRect.height);
    nsWindow *parent = (nsWindow*) aParent;

    if (!AndroidBridge::Bridge()) {
        aNativeParent = nsnull;
    }

    if (aNativeParent) {
        if (parent) {
            ALOG("Ignoring native parent on Android window [%p], since parent was specified (%p %p)", (void*)this, (void*)aNativeParent, (void*)aParent);
        } else {
            parent = (nsWindow*) aNativeParent;
        }
    }

    mBounds = aRect;

    // for toplevel windows, bounds are fixed to full screen size
    if (!parent) {
        mBounds.x = 0;
        mBounds.y = 0;
        mBounds.width = gAndroidBounds.width;
        mBounds.height = gAndroidBounds.height;
    }

    BaseCreate(nsnull, mBounds, aHandleEventFunction, aContext, aInitData);

    NS_ASSERTION(IsTopLevel() || parent, "non top level windowdoesn't have a parent!");

    if (IsTopLevel()) {
        gTopLevelWindows.AppendElement(this);
    }

    if (parent) {
        parent->mChildren.AppendElement(this);
        mParent = parent;
    }

    float dpi = GetDPI();
    mSwipeMaxPinchDelta = SWIPE_MAX_PINCH_DELTA_INCHES * dpi;
    mSwipeMinDistance = SWIPE_MIN_DISTANCE_INCHES * dpi;

    return NS_OK;
}

NS_IMETHODIMP
nsWindow::Destroy(void)
{
    nsBaseWidget::mOnDestroyCalled = true;

    for (PRUint32 i = 0; i < mChildren.Length(); ++i) {
        // why do we still have children?
        ALOG("### Warning: Destroying window %p and reparenting child %p to null!", (void*)this, (void*)mChildren[i]);
        mChildren[i]->SetParent(nsnull);
    }

    if (IsTopLevel())
        gTopLevelWindows.RemoveElement(this);

    if (mParent)
        mParent->mChildren.RemoveElement(this);

    nsBaseWidget::OnDestroy();

    return NS_OK;
}

NS_IMETHODIMP
nsWindow::ConfigureChildren(const nsTArray<nsIWidget::Configuration>& config)
{
    for (PRUint32 i = 0; i < config.Length(); ++i) {
        nsWindow *childWin = (nsWindow*) config[i].mChild;
        childWin->Resize(config[i].mBounds.x,
                         config[i].mBounds.y,
                         config[i].mBounds.width,
                         config[i].mBounds.height,
                         false);
    }

    return NS_OK;
}

void
nsWindow::RedrawAll()
{
    nsIntRect entireRect(0, 0, gAndroidBounds.width, gAndroidBounds.height);
    AndroidGeckoEvent *event = new AndroidGeckoEvent(AndroidGeckoEvent::DRAW, entireRect);
    nsAppShell::gAppShell->PostEvent(event);
}

NS_IMETHODIMP
nsWindow::SetParent(nsIWidget *aNewParent)
{
    if ((nsIWidget*)mParent == aNewParent)
        return NS_OK;

    // If we had a parent before, remove ourselves from its list of
    // children.  If we didn't have a parent, then remove ourselves
    // from the list of toplevel windows if we're about to get a
    // parent.
    if (mParent)
        mParent->mChildren.RemoveElement(this);

    mParent = (nsWindow*)aNewParent;

    if (mParent)
        mParent->mChildren.AppendElement(this);

    // if we are now in the toplevel window's hierarchy, schedule a redraw
    if (FindTopLevel() == TopWindow())
        RedrawAll();

    return NS_OK;
}

NS_IMETHODIMP
nsWindow::ReparentNativeWidget(nsIWidget *aNewParent)
{
    NS_PRECONDITION(aNewParent, "");
    return NS_OK;
}

nsIWidget*
nsWindow::GetParent()
{
    return mParent;
}

float
nsWindow::GetDPI()
{
    if (AndroidBridge::Bridge())
        return AndroidBridge::Bridge()->GetDPI();
    return 160.0f;
}

NS_IMETHODIMP
nsWindow::Show(bool aState)
{
    ALOG("nsWindow[%p]::Show %d", (void*)this, aState);

    if (mWindowType == eWindowType_invisible) {
        ALOG("trying to show invisible window! ignoring..");
        return NS_ERROR_FAILURE;
    }

    if (aState == mIsVisible)
        return NS_OK;

    mIsVisible = aState;

    if (IsTopLevel()) {
        // XXX should we bring this to the front when it's shown,
        // if it's a toplevel widget?

        // XXX we should synthesize a NS_MOUSE_EXIT (for old top
        // window)/NS_MOUSE_ENTER (for new top window) since we need
        // to pretend that the top window always has focus.  Not sure
        // if Show() is the right place to do this, though.

        if (aState) {
            // It just became visible, so send a resize update if necessary
            // and bring it to the front.
            Resize(0, 0, gAndroidBounds.width, gAndroidBounds.height, false);
            BringToFront();
        } else if (TopWindow() == this) {
            // find the next visible window to show
            unsigned int i;
            for (i = 1; i < gTopLevelWindows.Length(); i++) {
                nsWindow *win = gTopLevelWindows[i];
                if (!win->mIsVisible)
                    continue;

                win->BringToFront();
                break;
            }
        }
    } else if (FindTopLevel() == TopWindow()) {
        RedrawAll();
    }

#ifdef ACCESSIBILITY
    static bool sAccessibilityChecked = false;
    if (!sAccessibilityChecked) {
        sAccessibilityChecked = true;
        sAccessibilityEnabled =
            AndroidBridge::Bridge()->GetAccessibilityEnabled();
     } 
    if (aState && sAccessibilityEnabled)
        CreateRootAccessible();
#endif

#ifdef DEBUG_ANDROID_WIDGET
    DumpWindows();
#endif

    return NS_OK;
}

#ifdef ACCESSIBILITY
void
nsWindow::CreateRootAccessible()
{
    if (IsTopLevel() && !mRootAccessible) {
        ALOG(("nsWindow:: Create Toplevel Accessibility\n"));
        nsAccessible *acc = DispatchAccessibleEvent();

        if (acc) {
            mRootAccessible = acc;
        }
    }
}

nsAccessible*
nsWindow::DispatchAccessibleEvent()
{
    nsAccessibleEvent event(true, NS_GETACCESSIBLE, this);

    nsEventStatus status;
    DispatchEvent(&event, status);

    return event.mAccessible;
}
#endif

NS_IMETHODIMP
nsWindow::SetModal(bool aState)
{
    ALOG("nsWindow[%p]::SetModal %d ignored", (void*)this, aState);

    return NS_OK;
}

NS_IMETHODIMP
nsWindow::IsVisible(bool& aState)
{
    aState = mIsVisible;
    return NS_OK;
}

NS_IMETHODIMP
nsWindow::ConstrainPosition(bool aAllowSlop,
                            PRInt32 *aX,
                            PRInt32 *aY)
{
    ALOG("nsWindow[%p]::ConstrainPosition %d [%d %d]", (void*)this, aAllowSlop, *aX, *aY);

    // constrain toplevel windows; children we don't care about
    if (IsTopLevel()) {
        *aX = 0;
        *aY = 0;
    }

    return NS_OK;
}

NS_IMETHODIMP
nsWindow::Move(PRInt32 aX,
               PRInt32 aY)
{
    if (IsTopLevel())
        return NS_OK;

    return Resize(aX,
                  aY,
                  mBounds.width,
                  mBounds.height,
                  true);
}

NS_IMETHODIMP
nsWindow::Resize(PRInt32 aWidth,
                 PRInt32 aHeight,
                 bool aRepaint)
{
    return Resize(mBounds.x,
                  mBounds.y,
                  aWidth,
                  aHeight,
                  aRepaint);
}

NS_IMETHODIMP
nsWindow::Resize(PRInt32 aX,
                 PRInt32 aY,
                 PRInt32 aWidth,
                 PRInt32 aHeight,
                 bool aRepaint)
{
    ALOG("nsWindow[%p]::Resize [%d %d %d %d] (repaint %d)", (void*)this, aX, aY, aWidth, aHeight, aRepaint);

    bool needSizeDispatch = aWidth != mBounds.width || aHeight != mBounds.height;

    mBounds.x = aX;
    mBounds.y = aY;
    mBounds.width = aWidth;
    mBounds.height = aHeight;

    if (needSizeDispatch)
        OnSizeChanged(gfxIntSize(aWidth, aHeight));

    // Should we skip honoring aRepaint here?
    if (aRepaint && FindTopLevel() == TopWindow())
        RedrawAll();

    return NS_OK;
}

NS_IMETHODIMP
nsWindow::SetZIndex(PRInt32 aZIndex)
{
    ALOG("nsWindow[%p]::SetZIndex %d ignored", (void*)this, aZIndex);

    return NS_OK;
}

NS_IMETHODIMP
nsWindow::PlaceBehind(nsTopLevelWidgetZPlacement aPlacement,
                      nsIWidget *aWidget,
                      bool aActivate)
{
    return NS_OK;
}

NS_IMETHODIMP
nsWindow::SetSizeMode(PRInt32 aMode)
{
    switch (aMode) {
        case nsSizeMode_Minimized:
            AndroidBridge::Bridge()->MoveTaskToBack();
            break;
        case nsSizeMode_Fullscreen:
            MakeFullScreen(true);
            break;
    }
    return NS_OK;
}

NS_IMETHODIMP
nsWindow::Enable(bool aState)
{
    ALOG("nsWindow[%p]::Enable %d ignored", (void*)this, aState);
    return NS_OK;
}

NS_IMETHODIMP
nsWindow::IsEnabled(bool *aState)
{
    *aState = true;
    return NS_OK;
}

NS_IMETHODIMP
nsWindow::Invalidate(const nsIntRect &aRect)
{
    AndroidGeckoEvent *event = new AndroidGeckoEvent(AndroidGeckoEvent::DRAW, aRect);
    nsAppShell::gAppShell->PostEvent(event);
    return NS_OK;
}

nsWindow*
nsWindow::FindTopLevel()
{
    nsWindow *toplevel = this;
    while (toplevel) {
        if (toplevel->IsTopLevel())
            return toplevel;

        toplevel = toplevel->mParent;
    }

    ALOG("nsWindow::FindTopLevel(): couldn't find a toplevel or dialog window in this [%p] widget's hierarchy!", (void*)this);
    return this;
}

NS_IMETHODIMP
nsWindow::SetFocus(bool aRaise)
{
    if (!aRaise)
        ALOG("nsWindow::SetFocus: can't set focus without raising, ignoring aRaise = false!");

    if (!AndroidBridge::Bridge())
        return NS_OK;

    nsWindow *top = FindTopLevel();
    top->mFocus = this;
    top->BringToFront();

    return NS_OK;
}

void
nsWindow::BringToFront()
{
    // If the window to be raised is the same as the currently raised one,
    // do nothing. We need to check the focus manager as well, as the first
    // window that is created will be first in the window list but won't yet
    // be focused.
    nsCOMPtr<nsIFocusManager> fm = do_GetService(FOCUSMANAGER_CONTRACTID);
    nsCOMPtr<nsIDOMWindow> existingTopWindow;
    fm->GetActiveWindow(getter_AddRefs(existingTopWindow));
    if (existingTopWindow && FindTopLevel() == TopWindow())
        return;

    if (!IsTopLevel()) {
        FindTopLevel()->BringToFront();
        return;
    }

    nsRefPtr<nsWindow> kungFuDeathGrip(this);

    nsWindow *oldTop = nsnull;
    nsWindow *newTop = this;
    if (!gTopLevelWindows.IsEmpty())
        oldTop = gTopLevelWindows[0];

    gTopLevelWindows.RemoveElement(this);
    gTopLevelWindows.InsertElementAt(0, this);

    if (oldTop) {
        nsGUIEvent event(true, NS_DEACTIVATE, oldTop);
        DispatchEvent(&event);
    }

    if (Destroyed()) {
        // somehow the deactivate event handler destroyed this window.
        // try to recover by grabbing the next window in line and activating
        // that instead
        if (gTopLevelWindows.IsEmpty())
            return;
        newTop = gTopLevelWindows[0];
    }

    nsGUIEvent event(true, NS_ACTIVATE, newTop);
    DispatchEvent(&event);

    // force a window resize
    nsAppShell::gAppShell->ResendLastResizeEvent(newTop);
    RedrawAll();
}

NS_IMETHODIMP
nsWindow::GetScreenBounds(nsIntRect &aRect)
{
    nsIntPoint p = WidgetToScreenOffset();

    aRect.x = p.x;
    aRect.y = p.y;
    aRect.width = mBounds.width;
    aRect.height = mBounds.height;
    
    return NS_OK;
}

nsIntPoint
nsWindow::WidgetToScreenOffset()
{
    nsIntPoint p(0, 0);
    nsWindow *w = this;

    while (w && !w->IsTopLevel()) {
        p.x += w->mBounds.x;
        p.y += w->mBounds.y;

        w = w->mParent;
    }

    return p;
}

NS_IMETHODIMP
nsWindow::DispatchEvent(nsGUIEvent *aEvent,
                        nsEventStatus &aStatus)
{
    aStatus = DispatchEvent(aEvent);
    return NS_OK;
}

nsEventStatus
nsWindow::DispatchEvent(nsGUIEvent *aEvent)
{
    if (mEventCallback) {
        nsEventStatus status = (*mEventCallback)(aEvent);

        switch (aEvent->message) {
        case NS_COMPOSITION_START:
            mIMEComposing = true;
            break;
        case NS_COMPOSITION_END:
            mIMEComposing = false;
            break;
        case NS_TEXT_TEXT:
            mIMEComposingText = static_cast<nsTextEvent*>(aEvent)->theText;
            break;
        }
        return status;
    }
    return nsEventStatus_eIgnore;
}

NS_IMETHODIMP
nsWindow::MakeFullScreen(bool aFullScreen)
{
    AndroidBridge::Bridge()->SetFullScreen(aFullScreen);
    return NS_OK;
}

NS_IMETHODIMP
nsWindow::SetWindowClass(const nsAString& xulWinType)
{
    return NS_OK;
}

mozilla::layers::LayerManager*
nsWindow::GetLayerManager(PLayersChild*, LayersBackend, LayerManagerPersistence, 
                          bool* aAllowRetaining)
{
    if (aAllowRetaining) {
        *aAllowRetaining = true;
    }
    if (mLayerManager) {
        return mLayerManager;
    }

    nsWindow *topWindow = TopWindow();

    __android_log_print(ANDROID_LOG_ERROR, "Gecko", "### nsWindow::GetLayerManager this=%p "
                        "topWindow=%p", this, topWindow);

    if (!topWindow) {
        printf_stderr(" -- no topwindow\n");
        mLayerManager = CreateBasicLayerManager();
        return mLayerManager;
    }

    bool useCompositor =
        Preferences::GetBool("layers.offmainthreadcomposition.enabled", false);

    if (useCompositor) {
        CreateCompositor();
        if (mLayerManager) {
            AndroidBridge::Bridge()->SetCompositorParent(mCompositorParent, mCompositorThread);
            return mLayerManager;
        }

        // If we get here, then off main thread compositing failed to initialize.
        sFailedToCreateGLContext = true;
    }

    mUseAcceleratedRendering = GetShouldAccelerate();

    if (!mUseAcceleratedRendering ||
        sFailedToCreateGLContext)
    {
        printf_stderr(" -- creating basic, not accelerated\n");
        mLayerManager = CreateBasicLayerManager();
        return mLayerManager;
    }

    if (!mLayerManager) {
        if (!sGLContext) {
            // the window we give doesn't matter here
            sGLContext = mozilla::gl::GLContextProvider::CreateForWindow(this);
        }

        if (sGLContext) {
                nsRefPtr<mozilla::layers::LayerManagerOGL> layerManager =
                        new mozilla::layers::LayerManagerOGL(this);

                if (layerManager && layerManager->Initialize(sGLContext))
                        mLayerManager = layerManager;
                sValidSurface = true;
        }

        if (!sGLContext || !mLayerManager) {
                sGLContext = nsnull;
                sFailedToCreateGLContext = true;

                mLayerManager = CreateBasicLayerManager();
        }
    }

    return mLayerManager;
}

gfxASurface*
nsWindow::GetThebesSurface()
{
    /* This is really a dummy surface; this is only used when doing reflow, because
     * we need a RenderingContext to measure text against.
     */

    // XXX this really wants to return already_AddRefed, but this only really gets used
    // on direct assignment to a gfxASurface
    return new gfxImageSurface(gfxIntSize(5,5), gfxImageSurface::ImageFormatRGB24);
}

#ifdef MOZ_JAVA_COMPOSITOR

void
nsWindow::BindToTexture()
{
    sDirectTexture->Bind();
}

bool
nsWindow::HasDirectTexture()
{
  return false;

  static bool sTestedDirectTexture = false;
  static bool sHasDirectTexture = false;

  // If we already tested, return early
  if (sTestedDirectTexture)
    return sHasDirectTexture;

  sTestedDirectTexture = true;

  nsAutoString board;
  AndroidGraphicBuffer* buffer = NULL;
  unsigned char* bits = NULL;

  if (AndroidGraphicBuffer::IsBlacklisted()) {
    ALOG("device is blacklisted for direct texture");
    goto cleanup;
  }

  buffer = new AndroidGraphicBuffer(512, 512,
      AndroidGraphicBuffer::UsageSoftwareWrite | AndroidGraphicBuffer::UsageTexture,
      gfxASurface::ImageFormatRGB16_565);

  if (buffer->Lock(AndroidGraphicBuffer::UsageSoftwareWrite, &bits) != 0 || !bits) {
    ALOG("failed to lock graphic buffer");
    buffer->Unlock();
    goto cleanup;
  }

  if (buffer->Unlock() != 0) {
    ALOG("failed to unlock graphic buffer");
    goto cleanup;
  }

  if (!buffer->Reallocate(1024, 1024, gfxASurface::ImageFormatRGB16_565)) {
    ALOG("failed to reallocate graphic buffer");
    goto cleanup;
  }

  sHasDirectTexture = true;

cleanup:
  if (buffer)
    delete buffer;

  return sHasDirectTexture;
}

#endif

void
nsWindow::OnGlobalAndroidEvent(AndroidGeckoEvent *ae)
{
    if (!AndroidBridge::Bridge())
        return;

    nsWindow *win = TopWindow();
    if (!win)
        return;

    switch (ae->Type()) {
        case AndroidGeckoEvent::FORCED_RESIZE:
            win->mBounds.width = 0;
            win->mBounds.height = 0;
            // also resize the children
            for (PRUint32 i = 0; i < win->mChildren.Length(); i++) {
                win->mChildren[i]->mBounds.width = 0;
                win->mChildren[i]->mBounds.height = 0;
            }
        case AndroidGeckoEvent::SIZE_CHANGED: {
            nsTArray<nsIntPoint> points = ae->Points();
            NS_ASSERTION(points.Length() != 3, "Size changed does not have enough coordinates");

            int nw = points[1].x;
            int nh = points[1].y;

            if (ae->Type() == AndroidGeckoEvent::FORCED_RESIZE || nw != gAndroidBounds.width ||
                nh != gAndroidBounds.height) {

                gAndroidBounds.width = nw;
                gAndroidBounds.height = nh;

                // tell all the windows about the new size
                for (size_t i = 0; i < gTopLevelWindows.Length(); ++i) {
                    if (gTopLevelWindows[i]->mIsVisible)
                        gTopLevelWindows[i]->Resize(gAndroidBounds.width,
                                                    gAndroidBounds.height,
                                                    true);
                }
            }

            gAndroidTileSize.width = points[2].x;
            gAndroidTileSize.height = points[2].y;

            int newScreenWidth = points[1].x;
            int newScreenHeight = points[1].y;

            if (newScreenWidth == gAndroidScreenBounds.width &&
                newScreenHeight == gAndroidScreenBounds.height)
                break;

            gAndroidScreenBounds.width = newScreenWidth;
            gAndroidScreenBounds.height = newScreenHeight;

            if (XRE_GetProcessType() != GeckoProcessType_Default)
                break;

            // Tell the content process the new screen size.
            nsTArray<ContentParent*> cplist;
            ContentParent::GetAll(cplist);
            for (PRUint32 i = 0; i < cplist.Length(); ++i)
                unused << cplist[i]->SendScreenSizeChanged(gAndroidScreenBounds);

            if (gContentCreationNotifier)
                break;

            // If the content process is not created yet, wait until it's
            // created and then tell it the screen size.
            nsCOMPtr<nsIObserverService> obs = do_GetService("@mozilla.org/observer-service;1");
            if (!obs)
                break;

            nsCOMPtr<ContentCreationNotifier> notifier = new ContentCreationNotifier;
            if (NS_SUCCEEDED(obs->AddObserver(notifier, "ipc:content-created", false))) {
                if (NS_SUCCEEDED(obs->AddObserver(notifier, "xpcom-shutdown", false)))
                    gContentCreationNotifier = notifier;
                else
                    obs->RemoveObserver(notifier, "ipc:content-created");
            }
            break;
        }

        case AndroidGeckoEvent::MOTION_EVENT: {
            win->UserActivity();
            if (!gTopLevelWindows.IsEmpty()) {
                nsIntPoint pt(0,0);
                nsTArray<nsIntPoint> points = ae->Points();
                if (points.Length() > 0) {
                    pt = points[0];
                }
                pt.x = clamped(pt.x, 0, gAndroidBounds.width - 1);
                pt.y = clamped(pt.y, 0, gAndroidBounds.height - 1);
                nsWindow *target = win->FindWindowForPoint(pt);
#if 0
                ALOG("MOTION_EVENT %f,%f -> %p (visible: %d children: %d)", pt.x, pt.y, (void*)target,
                     target ? target->mIsVisible : 0,
                     target ? target->mChildren.Length() : 0);

                DumpWindows();
#endif
                if (target) {
                    bool preventDefaultActions = target->OnMultitouchEvent(ae);
                    if (!preventDefaultActions && ae->Count() == 2) {
                        target->OnGestureEvent(ae);
                    }
#ifndef MOZ_ONLY_TOUCH_EVENTS
                    if (!preventDefaultActions && ae->Count() < 2)
                        target->OnMotionEvent(ae);
#endif
                }
            }
            break;
        }

        case AndroidGeckoEvent::KEY_EVENT:
            win->UserActivity();
            if (win->mFocus)
                win->mFocus->OnKeyEvent(ae);
            break;

        case AndroidGeckoEvent::DRAW:
            win->OnDraw(ae);
            break;

        case AndroidGeckoEvent::IME_EVENT:
            win->UserActivity();
            if (win->mFocus) {
                win->mFocus->OnIMEEvent(ae);
            } else {
                NS_WARNING("Sending unexpected IME event to top window");
                win->OnIMEEvent(ae);
            }
            break;

        case AndroidGeckoEvent::SURFACE_CREATED:
            sSurfaceExists = true;

            if (AndroidBridge::Bridge()->HasNativeWindowAccess()) {
                AndroidGeckoSurfaceView& sview(AndroidBridge::Bridge()->SurfaceView());
                jobject surface = sview.GetSurface();
                if (surface) {
                    sNativeWindow = AndroidBridge::Bridge()->AcquireNativeWindow(surface);
                    if (sNativeWindow) {
                        AndroidBridge::Bridge()->SetNativeWindowFormat(sNativeWindow, 0, 0, AndroidBridge::WINDOW_FORMAT_RGB_565);
                    }
                }
            }
            break;

        case AndroidGeckoEvent::SURFACE_DESTROYED:
            if (sGLContext && sValidSurface) {
                sGLContext->ReleaseSurface();
            }
            if (sNativeWindow) {
                AndroidBridge::Bridge()->ReleaseNativeWindow(sNativeWindow);
                sNativeWindow = nsnull;
            }
            sSurfaceExists = false;
            sValidSurface = false;
            break;

        case AndroidGeckoEvent::GECKO_EVENT_SYNC:
            AndroidBridge::Bridge()->AcknowledgeEventSync();
            break;

        default:
            break;
    }
}

void
nsWindow::OnAndroidEvent(AndroidGeckoEvent *ae)
{
    if (!AndroidBridge::Bridge())
        return;

    switch (ae->Type()) {
        case AndroidGeckoEvent::DRAW:
            OnDraw(ae);
            break;

        default:
            ALOG("Window got targetted android event type %d, but didn't handle!", ae->Type());
            break;
    }
}

bool
nsWindow::DrawTo(gfxASurface *targetSurface)
{
    nsIntRect boundsRect(0, 0, mBounds.width, mBounds.height);
    return DrawTo(targetSurface, boundsRect);
}

bool
nsWindow::DrawTo(gfxASurface *targetSurface, const nsIntRect &invalidRect)
{
    if (!mIsVisible)
        return false;

    nsRefPtr<nsWindow> kungFuDeathGrip(this);
    nsEventStatus status;
    nsIntRect boundsRect(0, 0, mBounds.width, mBounds.height);

    // Figure out if any of our children cover this widget completely
    PRInt32 coveringChildIndex = -1;
    for (PRUint32 i = 0; i < mChildren.Length(); ++i) {
        if (mChildren[i]->mBounds.IsEmpty())
            continue;

        if (mChildren[i]->mBounds.Contains(boundsRect)) {
            coveringChildIndex = PRInt32(i);
        }
    }

    // If we have no covering child, then we need to render this.
    if (coveringChildIndex == -1) {
        nsPaintEvent event(true, NS_PAINT, this);

        nsIntRect tileRect(0, 0, gAndroidBounds.width, gAndroidBounds.height);
        event.region = boundsRect.Intersect(invalidRect).Intersect(tileRect);

        switch (GetLayerManager(nsnull)->GetBackendType()) {
            case LayerManager::LAYERS_BASIC: {
                __android_log_print(ANDROID_LOG_ERROR, "Gecko", "### Basic layers drawing");

                nsRefPtr<gfxContext> ctx = new gfxContext(targetSurface);

                {
                    AutoLayerManagerSetup
                      setupLayerManager(this, ctx, BasicLayerManager::BUFFER_NONE);

                    status = DispatchEvent(&event);
                }

                // XXX uhh.. we can't just ignore this because we no longer have
                // what we needed before, but let's keep drawing the children anyway?
#if 0
                if (status == nsEventStatus_eIgnore)
                    return false;
#endif

                // XXX if we got an ignore for the parent, do we still want to draw the children?
                // We don't really have a good way not to...
                break;
            }

            case LayerManager::LAYERS_OPENGL: {
                __android_log_print(ANDROID_LOG_ERROR, "Gecko", "### Basic layers drawing");

                static_cast<mozilla::layers::LayerManagerOGL*>(GetLayerManager(nsnull))->
                    SetClippingRegion(nsIntRegion(boundsRect));

                status = DispatchEvent(&event);
                break;
            }

            default:
                NS_ERROR("Invalid layer manager");
        }

        // We had no covering child, so make sure we draw all the children,
        // starting from index 0.
        coveringChildIndex = 0;
    }

    gfxPoint offset;

    if (targetSurface)
        offset = targetSurface->GetDeviceOffset();

    for (PRUint32 i = coveringChildIndex; i < mChildren.Length(); ++i) {
        if (mChildren[i]->mBounds.IsEmpty() ||
            !mChildren[i]->mBounds.Intersects(boundsRect)) {
            continue;
        }

        if (targetSurface)
            targetSurface->SetDeviceOffset(offset + gfxPoint(mChildren[i]->mBounds.x,
                                                             mChildren[i]->mBounds.y));

        bool ok = mChildren[i]->DrawTo(targetSurface, invalidRect);

        if (!ok) {
            ALOG("nsWindow[%p]::DrawTo child %d[%p] returned FALSE!", (void*) this, i, (void*)mChildren[i]);
        }
    }

    if (targetSurface)
        targetSurface->SetDeviceOffset(offset);

    return true;
}

void
nsWindow::OnDraw(AndroidGeckoEvent *ae)
{
    if (!IsTopLevel()) {
        ALOG("##### redraw for window %p, which is not a toplevel window -- sending to toplevel!", (void*) this);
        DumpWindows();
        return;
    }

    if (!mIsVisible) {
        ALOG("##### redraw for window %p, which is not visible -- ignoring!", (void*) this);
        DumpWindows();
        return;
    }

    __android_log_print(ANDROID_LOG_ERROR, "Gecko", "### OnDraw()");

    nsRefPtr<nsWindow> kungFuDeathGrip(this);

    AndroidBridge::AutoLocalJNIFrame jniFrame;
#ifdef MOZ_JAVA_COMPOSITOR
    // We haven't been given a window-size yet, so do nothing
    if (gAndroidBounds.width <= 0 || gAndroidBounds.height <= 0) {
        __android_log_print(ANDROID_LOG_ERROR, "Gecko",
                            "### No window size yet -- skipping draw!");
        return;
    }

    /*
     * Check to see whether the presentation shell corresponding to the document on the screen
     * is suppressing painting. If it is, we bail out, as continuing would result in a mismatch
     * between the content on the screen and the current viewport metrics.
     */
    nsCOMPtr<nsIAndroidDrawMetadataProvider> metadataProvider =
        AndroidBridge::Bridge()->GetDrawMetadataProvider();

    bool paintingSuppressed = false;
    if (metadataProvider) {
        metadataProvider->PaintingSuppressed(&paintingSuppressed);
    }
    if (paintingSuppressed) {
        __android_log_print(ANDROID_LOG_ERROR, "Gecko", "### Painting suppressed!");
        return;
    }

    nsAutoString metadata;
    if (metadataProvider) {
        metadataProvider->GetDrawMetadata(metadata);
    }

#if 0
    // BEGIN HACK: gl layers
    nsPaintEvent event(true, NS_PAINT, this);
    nsIntRect tileRect(0, 0, gAndroidBounds.width, gAndroidBounds.height);
    event.region = tileRect;
#endif

    static unsigned char *bits2 = NULL;
    static gfxIntSize bitsSize(0, 0);
    if (bitsSize.width != gAndroidBounds.width || bitsSize.height != gAndroidBounds.height) {
        if (bits2) {
            delete[] bits2;
        }
        bits2 = new unsigned char[gAndroidBounds.width * gAndroidBounds.height * 2];
        bitsSize = gAndroidBounds;
    }

    nsRefPtr<gfxImageSurface> targetSurface =
        new gfxImageSurface(bits2, gfxIntSize(32, 32), 32 * 2,
                            gfxASurface::ImageFormatRGB16_565);

#if 0
    nsRefPtr<gfxContext> ctx = new gfxContext(targetSurface);
    AutoLayerManagerSetup setupLayerManager(this, ctx, BasicLayerManager::BUFFER_NONE);

    nsEventStatus status;
    status = DispatchEvent(&event);

    return;
    // END HACK: gl layers
#endif

    AndroidGeckoLayerClient &client = AndroidBridge::Bridge()->GetLayerClient();
    if (!client.BeginDrawing(gAndroidBounds.width, gAndroidBounds.height,
                             gAndroidTileSize.width, gAndroidTileSize.height,
                             metadata, HasDirectTexture())) {
        __android_log_print(ANDROID_LOG_ERROR, "Gecko", "### BeginDrawing returned false!");
        return;
    }

    nsIntRect dirtyRect = ae->Rect().Intersect(nsIntRect(0, 0, gAndroidBounds.width, gAndroidBounds.height));

    int layerClientType = AndroidBridge::Bridge()->GetLayerClientType();

    unsigned char *bits = NULL;
    if (HasDirectTexture()) {
      __android_log_print(ANDROID_LOG_ERROR, "Gecko", "### Have direct texture!");
      if (sDirectTexture->Width() != gAndroidBounds.width ||
          sDirectTexture->Height() != gAndroidBounds.height) {
        sDirectTexture->Reallocate(gAndroidBounds.width, gAndroidBounds.height);
      }

      sDirectTexture->Lock(AndroidGraphicBuffer::UsageSoftwareWrite, dirtyRect, &bits);
<<<<<<< HEAD
    } else if (layerClientType == AndroidBridge::LAYER_CLIENT_TYPE_SOFTWARE) {
        __android_log_print(ANDROID_LOG_ERROR, "Gecko", "### Software layer client!");
        bits = ((AndroidGeckoSoftwareLayerClient &)client).LockBufferBits();
        if (!bits) {
            ALOG("### Failed to lock buffer");
=======
    } else {
      bits = client.LockBufferBits();
    }
    if (!bits) {
        ALOG("### Failed to lock buffer");
    } else {
        // If tile size is 0,0, we assume we only have a single tile
        int tileWidth = (gAndroidTileSize.width > 0) ? gAndroidTileSize.width : gAndroidBounds.width;
        int tileHeight = (gAndroidTileSize.height > 0) ? gAndroidTileSize.height : gAndroidBounds.height;

        int offset = 0;

        for (int y = 0; y < gAndroidBounds.height; y += tileHeight) {
            for (int x = 0; x < gAndroidBounds.width; x += tileWidth) {
                int width = NS_MIN(tileWidth, gAndroidBounds.width - x);
                int height = NS_MIN(tileHeight, gAndroidBounds.height - y);

                nsRefPtr<gfxImageSurface> targetSurface =
                    new gfxImageSurface(bits + offset,
                                        gfxIntSize(width, height),
                                        width * 2,
                                        gfxASurface::ImageFormatRGB16_565);

                offset += width * height * 2;

                if (targetSurface->CairoStatus()) {
                    ALOG("### Failed to create a valid surface from the bitmap");
                    break;
                } else {
                    targetSurface->SetDeviceOffset(gfxPoint(-x, -y));
                    DrawTo(targetSurface, dirtyRect);
                }
            }
>>>>>>> e341b85b
        }
    }

    if (targetSurface->CairoStatus()) {
        ALOG("### Failed to create a valid surface from the bitmap");
    } else if (bits || layerClientType == AndroidBridge::LAYER_CLIENT_TYPE_GL) {
        __android_log_print(ANDROID_LOG_ERROR, "Gecko", "### Calling DrawTo()!");
        DrawTo(targetSurface, dirtyRect);
    }

    if (HasDirectTexture()) {
        sDirectTexture->Unlock();
    } else if (layerClientType == AndroidBridge::LAYER_CLIENT_TYPE_SOFTWARE) {
        ((AndroidGeckoSoftwareLayerClient &)client).UnlockBuffer();
    }

    __android_log_print(ANDROID_LOG_ERROR, "Gecko", "### Calling EndDrawing()!");
    client.EndDrawing(dirtyRect);
    return;
#endif

    if (!sSurfaceExists) {
        return;
    }

    AndroidGeckoSurfaceView& sview(AndroidBridge::Bridge()->SurfaceView());

    NS_ASSERTION(!sview.isNull(), "SurfaceView is null!");

    AndroidBridge::Bridge()->HideProgressDialogOnce();

    if (GetLayerManager(nsnull)->GetBackendType() == LayerManager::LAYERS_BASIC) {
        if (sNativeWindow) {
            unsigned char *bits;
            int width, height, format, stride;
            if (!AndroidBridge::Bridge()->LockWindow(sNativeWindow, &bits, &width, &height, &format, &stride)) {
                ALOG("failed to lock buffer - skipping draw");
                return;
            }

            if (!bits || format != AndroidBridge::WINDOW_FORMAT_RGB_565 ||
                width != mBounds.width || height != mBounds.height) {

                ALOG("surface is not expected dimensions or format - skipping draw");
                AndroidBridge::Bridge()->UnlockWindow(sNativeWindow);
                return;
            }

            nsRefPtr<gfxImageSurface> targetSurface =
                new gfxImageSurface(bits,
                                    gfxIntSize(mBounds.width, mBounds.height),
                                    stride * 2,
                                    gfxASurface::ImageFormatRGB16_565);
            if (targetSurface->CairoStatus()) {
                ALOG("### Failed to create a valid surface from the bitmap");
            } else {
                DrawTo(targetSurface);
            }

            AndroidBridge::Bridge()->UnlockWindow(sNativeWindow);
        } else if (AndroidBridge::Bridge()->HasNativeBitmapAccess()) {
            jobject bitmap = sview.GetSoftwareDrawBitmap();
            if (!bitmap) {
                ALOG("no bitmap to draw into - skipping draw");
                return;
            }

            if (!AndroidBridge::Bridge()->ValidateBitmap(bitmap, mBounds.width, mBounds.height))
                return;

            void *buf = AndroidBridge::Bridge()->LockBitmap(bitmap);
            if (buf == nsnull) {
                ALOG("### Software drawing, but failed to lock bitmap.");
                return;
            }

            nsRefPtr<gfxImageSurface> targetSurface =
                new gfxImageSurface((unsigned char *)buf,
                                    gfxIntSize(mBounds.width, mBounds.height),
                                    mBounds.width * 2,
                                    gfxASurface::ImageFormatRGB16_565);
            if (targetSurface->CairoStatus()) {
                ALOG("### Failed to create a valid surface from the bitmap");
            } else {
                DrawTo(targetSurface);
            }

            AndroidBridge::Bridge()->UnlockBitmap(bitmap);
            sview.Draw2D(bitmap, mBounds.width, mBounds.height);
        } else {
            jobject bytebuf = sview.GetSoftwareDrawBuffer();
            if (!bytebuf) {
                ALOG("no buffer to draw into - skipping draw");
                return;
            }

            JNIEnv *env = AndroidBridge::GetJNIEnv();
            if (!env)
                return;

            void *buf = env->GetDirectBufferAddress(bytebuf);
            int cap = env->GetDirectBufferCapacity(bytebuf);
            if (!buf || cap != (mBounds.width * mBounds.height * 2)) {
                ALOG("### Software drawing, but unexpected buffer size %d expected %d (or no buffer %p)!", cap, mBounds.width * mBounds.height * 2, buf);
                return;
            }

            nsRefPtr<gfxImageSurface> targetSurface =
                new gfxImageSurface((unsigned char *)buf,
                                    gfxIntSize(mBounds.width, mBounds.height),
                                    mBounds.width * 2,
                                    gfxASurface::ImageFormatRGB16_565);
            if (targetSurface->CairoStatus()) {
                ALOG("### Failed to create a valid surface");
            } else {
                DrawTo(targetSurface);
            }

            sview.Draw2D(bytebuf, mBounds.width * 2);
        }
    } else {
        int drawType = sview.BeginDrawing();

        if (drawType == AndroidGeckoSurfaceView::DRAW_DISABLED) {
            return;
        }

        if (drawType == AndroidGeckoSurfaceView::DRAW_ERROR) {
            ALOG("##### BeginDrawing failed!");
            return;
        }

        if (!sValidSurface) {
            sGLContext->RenewSurface();
            sValidSurface = true;
        }


        NS_ASSERTION(sGLContext, "Drawing with GLES without a GL context?");

        DrawTo(nsnull);

        sview.EndDrawing();
    }
}

void
nsWindow::OnSizeChanged(const gfxIntSize& aSize)
{
    int w = aSize.width;
    int h = aSize.height;

    ALOG("nsWindow: %p OnSizeChanged [%d %d]", (void*)this, w, h);

    nsRefPtr<nsWindow> kungFuDeathGrip(this);
    nsSizeEvent event(true, NS_SIZE, this);
    InitEvent(event);

    nsIntRect wsz(0, 0, w, h);
    event.windowSize = &wsz;
    event.mWinWidth = w;
    event.mWinHeight = h;

    mBounds.width = w;
    mBounds.height = h;

    DispatchEvent(&event);
}

void
nsWindow::InitEvent(nsGUIEvent& event, nsIntPoint* aPoint)
{
    if (aPoint) {
        event.refPoint.x = aPoint->x;
        event.refPoint.y = aPoint->y;
    } else {
        event.refPoint.x = 0;
        event.refPoint.y = 0;
    }

    event.time = PR_Now() / 1000;
}

gfxIntSize
nsWindow::GetAndroidScreenBounds()
{
    if (XRE_GetProcessType() == GeckoProcessType_Content) {
        return ContentChild::GetSingleton()->GetScreenSize();
    }
    return gAndroidScreenBounds;
}

void *
nsWindow::GetNativeData(PRUint32 aDataType)
{
    switch (aDataType) {
        // used by GLContextProviderEGL, NULL is EGL_DEFAULT_DISPLAY
        case NS_NATIVE_DISPLAY:
            return NULL;

        case NS_NATIVE_WIDGET:
            return (void *) this;
    }

    return nsnull;
}

void
nsWindow::OnMotionEvent(AndroidGeckoEvent *ae)
{
    PRUint32 msg;
    switch (ae->Action() & AndroidMotionEvent::ACTION_MASK) {
        case AndroidMotionEvent::ACTION_DOWN:
            msg = NS_MOUSE_BUTTON_DOWN;
            break;

        case AndroidMotionEvent::ACTION_MOVE:
            msg = NS_MOUSE_MOVE;
            break;

        case AndroidMotionEvent::ACTION_UP:
        case AndroidMotionEvent::ACTION_CANCEL:
            msg = NS_MOUSE_BUTTON_UP;
            break;

        default:
            return;
    }

send_again:

    nsMouseEvent event(true,
                       msg, this,
                       nsMouseEvent::eReal, nsMouseEvent::eNormal);
    // XXX can we synthesize different buttons?
    event.button = nsMouseEvent::eLeftButton;

    if (msg != NS_MOUSE_MOVE)
        event.clickCount = 1;

    // XXX add the double-click handling logic here
    if (ae->Points().Length() > 0)
        DispatchMotionEvent(event, ae, ae->Points()[0]);
    if (Destroyed())
        return;

    if (msg == NS_MOUSE_BUTTON_DOWN) {
        msg = NS_MOUSE_MOVE;
        goto send_again;
    }
}

static double
getDistance(const nsIntPoint &p1, const nsIntPoint &p2)
{
    double deltaX = p2.x - p1.x;
    double deltaY = p2.y - p1.y;
    return sqrt(deltaX*deltaX + deltaY*deltaY);
}

bool nsWindow::OnMultitouchEvent(AndroidGeckoEvent *ae)
{
    switch (ae->Action() & AndroidMotionEvent::ACTION_MASK) {
        case AndroidMotionEvent::ACTION_DOWN:
        case AndroidMotionEvent::ACTION_POINTER_DOWN: {
            nsTouchEvent event(PR_TRUE, NS_TOUCH_START, this);
            return DispatchMultitouchEvent(event, ae);
        }
        case AndroidMotionEvent::ACTION_MOVE: {
            nsTouchEvent event(PR_TRUE, NS_TOUCH_MOVE, this);
            return DispatchMultitouchEvent(event, ae);
        }
        case AndroidMotionEvent::ACTION_UP:
        case AndroidMotionEvent::ACTION_POINTER_UP: {
            nsTouchEvent event(PR_TRUE, NS_TOUCH_END, this);
            return DispatchMultitouchEvent(event, ae);
        }
        case AndroidMotionEvent::ACTION_OUTSIDE:
        case AndroidMotionEvent::ACTION_CANCEL: {
            nsTouchEvent event(PR_TRUE, NS_TOUCH_CANCEL, this);
            return DispatchMultitouchEvent(event, ae);
        }
    }
    return false;
}

bool
nsWindow::DispatchMultitouchEvent(nsTouchEvent &event, AndroidGeckoEvent *ae)
{
    nsIntPoint offset = WidgetToScreenOffset();

    event.isShift = false;
    event.isControl = false;
    event.isMeta = false;
    event.isAlt = false;
    event.time = ae->Time();

    int action = ae->Action() & AndroidMotionEvent::ACTION_MASK;
    if (action == AndroidMotionEvent::ACTION_UP ||
        action == AndroidMotionEvent::ACTION_POINTER_UP) {
        event.touches.SetCapacity(1);
        int pointerIndex = ae->PointerIndex();
        nsCOMPtr<nsIDOMTouch> t(new nsDOMTouch(ae->PointIndicies()[pointerIndex],
                                               ae->Points()[pointerIndex] - offset,
                                               ae->PointRadii()[pointerIndex],
                                               ae->Orientations()[pointerIndex],
                                               ae->Pressures()[pointerIndex]));
        event.touches.AppendElement(t);
    } else {
        int count = ae->Count();
        event.touches.SetCapacity(count);
        for (int i = 0; i < count; i++) {
            nsCOMPtr<nsIDOMTouch> t(new nsDOMTouch(ae->PointIndicies()[i],
                                                   ae->Points()[i] - offset,
                                                   ae->PointRadii()[i],
                                                   ae->Orientations()[i],
                                                   ae->Pressures()[i]));
            event.touches.AppendElement(t);
        }
    }

    nsEventStatus status;
    DispatchEvent(&event, status);
    bool preventPanning = (status == nsEventStatus_eConsumeNoDefault);
    if (preventPanning || action == AndroidMotionEvent::ACTION_MOVE) {
        AndroidBridge::Bridge()->SetPreventPanning(preventPanning);
    }
    return preventPanning;
}

void
nsWindow::OnGestureEvent(AndroidGeckoEvent *ae)
{
    PRUint32 msg = 0;

    nsIntPoint midPoint;
    midPoint.x = ((ae->Points()[0].x + ae->Points()[1].x) / 2);
    midPoint.y = ((ae->Points()[0].y + ae->Points()[1].y) / 2);
    nsIntPoint refPoint = midPoint - WidgetToScreenOffset();

    double pinchDist = getDistance(ae->Points()[0], ae->Points()[1]);
    double pinchDelta = 0;

    switch (ae->Action() & AndroidMotionEvent::ACTION_MASK) {
        case AndroidMotionEvent::ACTION_POINTER_DOWN:
            msg = NS_SIMPLE_GESTURE_MAGNIFY_START;
            mStartPoint = new nsIntPoint(midPoint);
            mStartDist = mLastDist = pinchDist;
            mGestureFinished = false;
            break;
        case AndroidMotionEvent::ACTION_MOVE:
            msg = NS_SIMPLE_GESTURE_MAGNIFY_UPDATE;
            pinchDelta = pinchDist - mLastDist;
            mLastDist = pinchDist;
            break;
        case AndroidMotionEvent::ACTION_POINTER_UP:
            msg = NS_SIMPLE_GESTURE_MAGNIFY;
            pinchDelta = pinchDist - mStartDist;
            mStartPoint = nsnull;
            break;
        default:
            return;
    }

    if (!mGestureFinished) {
        nsRefPtr<nsWindow> kungFuDeathGrip(this);
        DispatchGestureEvent(msg, 0, pinchDelta, refPoint, ae->Time());
        if (Destroyed())
            return;

        // If the cumulative pinch delta goes past the threshold, treat this
        // as a pinch only, and not a swipe.
        if (fabs(pinchDist - mStartDist) > mSwipeMaxPinchDelta)
            mStartPoint = nsnull;

        // If we have traveled more than SWIPE_MIN_DISTANCE from the start
        // point, stop the pinch gesture and fire a swipe event.
        if (mStartPoint) {
            double swipeDistance = getDistance(midPoint, *mStartPoint);
            if (swipeDistance > mSwipeMinDistance) {
                PRUint32 direction = 0;
                nsIntPoint motion = midPoint - *mStartPoint;

                if (motion.x < -swipeDistance/2)
                    direction |= nsIDOMSimpleGestureEvent::DIRECTION_LEFT;
                if (motion.x > swipeDistance/2)
                    direction |= nsIDOMSimpleGestureEvent::DIRECTION_RIGHT;
                if (motion.y < -swipeDistance/2)
                    direction |= nsIDOMSimpleGestureEvent::DIRECTION_UP;
                if (motion.y > swipeDistance/2)
                    direction |= nsIDOMSimpleGestureEvent::DIRECTION_DOWN;

                // Finish the pinch gesture, then fire the swipe event:
                msg = NS_SIMPLE_GESTURE_MAGNIFY;
                DispatchGestureEvent(msg, 0, pinchDist - mStartDist, refPoint, ae->Time());
                if (Destroyed())
                    return;
                msg = NS_SIMPLE_GESTURE_SWIPE;
                DispatchGestureEvent(msg, direction, 0, refPoint, ae->Time());

                // Don't generate any more gesture events for this touch.
                mGestureFinished = true;
            }
        }
    }
}

void
nsWindow::DispatchGestureEvent(PRUint32 msg, PRUint32 direction, double delta,
                               const nsIntPoint &refPoint, PRUint64 time)
{
    nsSimpleGestureEvent event(true, msg, this, direction, delta);

    event.isShift = false;
    event.isControl = false;
    event.isMeta = false;
    event.isAlt = false;
    event.time = time;
    event.refPoint = refPoint;

    DispatchEvent(&event);
}


void
nsWindow::DispatchMotionEvent(nsInputEvent &event, AndroidGeckoEvent *ae,
                              const nsIntPoint &refPoint)
{
    nsIntPoint offset = WidgetToScreenOffset();

    event.isShift = PR_FALSE;
    event.isControl = PR_FALSE;
    event.isMeta = PR_FALSE;
    event.isAlt = PR_FALSE;
    event.time = ae->Time();

    // XXX possibly bound the range of event.refPoint here.
    //     some code may get confused.
    event.refPoint = refPoint - offset;

    DispatchEvent(&event);
}

void
nsWindow::InitKeyEvent(nsKeyEvent& event, AndroidGeckoEvent& key)
{
    switch (key.KeyCode()) {
    case AndroidKeyEvent::KEYCODE_UNKNOWN:
    case AndroidKeyEvent::KEYCODE_HOME:
        break;
    case AndroidKeyEvent::KEYCODE_BACK:
        event.keyCode = NS_VK_ESCAPE;
        break;
    case AndroidKeyEvent::KEYCODE_CALL:
    case AndroidKeyEvent::KEYCODE_ENDCALL:
        break;
    case AndroidKeyEvent::KEYCODE_0:
    case AndroidKeyEvent::KEYCODE_1:
    case AndroidKeyEvent::KEYCODE_2:
    case AndroidKeyEvent::KEYCODE_3:
    case AndroidKeyEvent::KEYCODE_4:
    case AndroidKeyEvent::KEYCODE_5:
    case AndroidKeyEvent::KEYCODE_6:
    case AndroidKeyEvent::KEYCODE_7:
    case AndroidKeyEvent::KEYCODE_8:
    case AndroidKeyEvent::KEYCODE_9:
        event.keyCode = key.KeyCode() - AndroidKeyEvent::KEYCODE_0 + NS_VK_0;
        break;
    case AndroidKeyEvent::KEYCODE_STAR:
        event.keyCode = NS_VK_MULTIPLY;
        break;
    case AndroidKeyEvent::KEYCODE_POUND:
        break;
    case AndroidKeyEvent::KEYCODE_DPAD_UP:
        event.keyCode = NS_VK_UP;
        break;
    case AndroidKeyEvent::KEYCODE_DPAD_DOWN:
        event.keyCode = NS_VK_DOWN;
        break;
    case AndroidKeyEvent::KEYCODE_SOFT_LEFT:
    case AndroidKeyEvent::KEYCODE_DPAD_LEFT:
        event.keyCode = NS_VK_LEFT;
        break;
    case AndroidKeyEvent::KEYCODE_SOFT_RIGHT:
    case AndroidKeyEvent::KEYCODE_DPAD_RIGHT:
        event.keyCode = NS_VK_RIGHT;
        break;
    case AndroidKeyEvent::KEYCODE_VOLUME_UP:
    case AndroidKeyEvent::KEYCODE_VOLUME_DOWN:
    case AndroidKeyEvent::KEYCODE_POWER:
    case AndroidKeyEvent::KEYCODE_CAMERA:
    case AndroidKeyEvent::KEYCODE_CLEAR:
        break;
    case AndroidKeyEvent::KEYCODE_A:
    case AndroidKeyEvent::KEYCODE_B:
    case AndroidKeyEvent::KEYCODE_C:
    case AndroidKeyEvent::KEYCODE_D:
    case AndroidKeyEvent::KEYCODE_E:
    case AndroidKeyEvent::KEYCODE_F:
    case AndroidKeyEvent::KEYCODE_G:
    case AndroidKeyEvent::KEYCODE_H:
    case AndroidKeyEvent::KEYCODE_I:
    case AndroidKeyEvent::KEYCODE_J:
    case AndroidKeyEvent::KEYCODE_K:
    case AndroidKeyEvent::KEYCODE_L:
    case AndroidKeyEvent::KEYCODE_M:
    case AndroidKeyEvent::KEYCODE_N:
    case AndroidKeyEvent::KEYCODE_O:
    case AndroidKeyEvent::KEYCODE_P:
    case AndroidKeyEvent::KEYCODE_Q:
    case AndroidKeyEvent::KEYCODE_R:
    case AndroidKeyEvent::KEYCODE_S:
    case AndroidKeyEvent::KEYCODE_T:
    case AndroidKeyEvent::KEYCODE_U:
    case AndroidKeyEvent::KEYCODE_V:
    case AndroidKeyEvent::KEYCODE_W:
    case AndroidKeyEvent::KEYCODE_X:
    case AndroidKeyEvent::KEYCODE_Y:
    case AndroidKeyEvent::KEYCODE_Z:
        event.keyCode = key.KeyCode() - AndroidKeyEvent::KEYCODE_A + NS_VK_A;
        break;
    case AndroidKeyEvent::KEYCODE_COMMA:
        event.keyCode = NS_VK_COMMA;
        break;
    case AndroidKeyEvent::KEYCODE_PERIOD:
        event.keyCode = NS_VK_PERIOD;
        break;
    case AndroidKeyEvent::KEYCODE_ALT_LEFT:
    case AndroidKeyEvent::KEYCODE_ALT_RIGHT:
    case AndroidKeyEvent::KEYCODE_SHIFT_LEFT:
    case AndroidKeyEvent::KEYCODE_SHIFT_RIGHT:
        break;
    case AndroidKeyEvent::KEYCODE_TAB:
        event.keyCode = NS_VK_TAB;
        break;
    case AndroidKeyEvent::KEYCODE_SPACE:
        event.keyCode = NS_VK_SPACE;
        break;
    case AndroidKeyEvent::KEYCODE_SYM:
    case AndroidKeyEvent::KEYCODE_EXPLORER:
    case AndroidKeyEvent::KEYCODE_ENVELOPE:
        break;
    case AndroidKeyEvent::KEYCODE_DPAD_CENTER:
    case AndroidKeyEvent::KEYCODE_ENTER:
        event.keyCode = NS_VK_RETURN;
        break;
    case AndroidKeyEvent::KEYCODE_DEL:
        event.keyCode = NS_VK_BACK;
        break;
    case AndroidKeyEvent::KEYCODE_GRAVE:
        break;
    case AndroidKeyEvent::KEYCODE_MINUS:
        event.keyCode = NS_VK_SUBTRACT;
        break;
    case AndroidKeyEvent::KEYCODE_EQUALS:
        event.keyCode = NS_VK_EQUALS;
        break;
    case AndroidKeyEvent::KEYCODE_LEFT_BRACKET:
        event.keyCode = NS_VK_OPEN_BRACKET;
        break;
    case AndroidKeyEvent::KEYCODE_RIGHT_BRACKET:
        event.keyCode = NS_VK_CLOSE_BRACKET;
        break;
    case AndroidKeyEvent::KEYCODE_BACKSLASH:
        event.keyCode = NS_VK_BACK_SLASH;
        break;
    case AndroidKeyEvent::KEYCODE_SEMICOLON:
        event.keyCode = NS_VK_SEMICOLON;
        break;
    case AndroidKeyEvent::KEYCODE_APOSTROPHE:
        event.keyCode = NS_VK_QUOTE;
        break;
    case AndroidKeyEvent::KEYCODE_SLASH:
        event.keyCode = NS_VK_SLASH;
        break;
    case AndroidKeyEvent::KEYCODE_AT:
    case AndroidKeyEvent::KEYCODE_NUM:
    case AndroidKeyEvent::KEYCODE_HEADSETHOOK:
    case AndroidKeyEvent::KEYCODE_FOCUS:
        break;
    case AndroidKeyEvent::KEYCODE_PLUS:
        event.keyCode = NS_VK_ADD;
        break;
    case AndroidKeyEvent::KEYCODE_MENU:
    case AndroidKeyEvent::KEYCODE_NOTIFICATION:
    case AndroidKeyEvent::KEYCODE_SEARCH:
    case AndroidKeyEvent::KEYCODE_MEDIA_PLAY_PAUSE:
    case AndroidKeyEvent::KEYCODE_MEDIA_STOP:
    case AndroidKeyEvent::KEYCODE_MEDIA_NEXT:
    case AndroidKeyEvent::KEYCODE_MEDIA_PREVIOUS:
    case AndroidKeyEvent::KEYCODE_MEDIA_REWIND:
    case AndroidKeyEvent::KEYCODE_MEDIA_FAST_FORWARD:
    case AndroidKeyEvent::KEYCODE_MUTE:
        break;
    default:
        ALOG("Unknown key code!");
        break;
    }

    // Android gives us \n, so filter out some control characters.
    if (event.message == NS_KEY_PRESS &&
        key.UnicodeChar() >= ' ') {
        event.charCode = key.UnicodeChar();
        if (key.UnicodeChar())
            event.keyCode = 0;
    }
    event.isShift = !!(key.MetaState() & AndroidKeyEvent::META_SHIFT_ON);
    event.isControl = gMenu;
    event.isAlt = !!(key.MetaState() & AndroidKeyEvent::META_ALT_ON);
    event.isMeta = false;
    event.time = key.Time();

    if (gMenu)
        gMenuConsumed = true;
}

void
nsWindow::HandleSpecialKey(AndroidGeckoEvent *ae)
{
    nsRefPtr<nsWindow> kungFuDeathGrip(this);
    nsCOMPtr<nsIAtom> command;
    bool isDown = ae->Action() == AndroidKeyEvent::ACTION_DOWN;
    bool isLongPress = !!(ae->Flags() & AndroidKeyEvent::FLAG_LONG_PRESS);
    bool doCommand = false;
    PRUint32 keyCode = ae->KeyCode();

    if (isDown) {
        switch (keyCode) {
            case AndroidKeyEvent::KEYCODE_BACK:
                if (isLongPress) {
                    command = nsGkAtoms::Clear;
                    doCommand = true;
                }
                break;
            case AndroidKeyEvent::KEYCODE_VOLUME_UP:
                command = nsGkAtoms::VolumeUp;
                doCommand = true;
                break;
            case AndroidKeyEvent::KEYCODE_VOLUME_DOWN:
                command = nsGkAtoms::VolumeDown;
                doCommand = true;
                break;
            case AndroidKeyEvent::KEYCODE_MENU:
                gMenu = true;
                gMenuConsumed = isLongPress;
                break;
        }
    } else {
        switch (keyCode) {
            case AndroidKeyEvent::KEYCODE_BACK: {
                nsKeyEvent pressEvent(true, NS_KEY_PRESS, this);
                InitKeyEvent(pressEvent, *ae);
                DispatchEvent(&pressEvent);
                return;
            }
            case AndroidKeyEvent::KEYCODE_MENU:
                gMenu = false;
                if (!gMenuConsumed) {
                    command = nsGkAtoms::Menu;
                    doCommand = true;
                }
                break;
            case AndroidKeyEvent::KEYCODE_SEARCH:
                command = nsGkAtoms::Search;
                doCommand = true;
                break;
            default:
                ALOG("Unknown special key code!");
                return;
        }
    }
    if (doCommand) {
        nsCommandEvent event(true, nsGkAtoms::onAppCommand, command, this);
        InitEvent(event);
        DispatchEvent(&event);
    }
}

void
nsWindow::OnKeyEvent(AndroidGeckoEvent *ae)
{
    nsRefPtr<nsWindow> kungFuDeathGrip(this);
    PRUint32 msg;
    switch (ae->Action()) {
    case AndroidKeyEvent::ACTION_DOWN:
        msg = NS_KEY_DOWN;
        break;
    case AndroidKeyEvent::ACTION_UP:
        msg = NS_KEY_UP;
        break;
    case AndroidKeyEvent::ACTION_MULTIPLE:
        {
            nsTextEvent event(true, NS_TEXT_TEXT, this);
            event.theText.Assign(ae->Characters());
            DispatchEvent(&event);
        }
        return;
    default:
        ALOG("Unknown key action event!");
        return;
    }

    bool firePress = ae->Action() == AndroidKeyEvent::ACTION_DOWN;
    switch (ae->KeyCode()) {
    case AndroidKeyEvent::KEYCODE_SHIFT_LEFT:
    case AndroidKeyEvent::KEYCODE_SHIFT_RIGHT:
    case AndroidKeyEvent::KEYCODE_ALT_LEFT:
    case AndroidKeyEvent::KEYCODE_ALT_RIGHT:
        firePress = false;
        break;
    case AndroidKeyEvent::KEYCODE_BACK:
    case AndroidKeyEvent::KEYCODE_MENU:
    case AndroidKeyEvent::KEYCODE_SEARCH:
    case AndroidKeyEvent::KEYCODE_VOLUME_UP:
    case AndroidKeyEvent::KEYCODE_VOLUME_DOWN:
        HandleSpecialKey(ae);
        return;
    }

    nsEventStatus status;
    nsKeyEvent event(true, msg, this);
    InitKeyEvent(event, *ae);
    DispatchEvent(&event, status);

    if (Destroyed())
        return;
    if (!firePress)
        return;

    nsKeyEvent pressEvent(true, NS_KEY_PRESS, this);
    InitKeyEvent(pressEvent, *ae);
    if (status == nsEventStatus_eConsumeNoDefault) {
        pressEvent.flags |= NS_EVENT_FLAG_NO_DEFAULT;
    }
#ifdef DEBUG_ANDROID_WIDGET
    __android_log_print(ANDROID_LOG_INFO, "Gecko", "Dispatching key pressEvent with keyCode %d charCode %d shift %d alt %d sym/ctrl %d metamask %d", pressEvent.keyCode, pressEvent.charCode, pressEvent.isShift, pressEvent.isAlt, pressEvent.isControl, ae->MetaState());
#endif
    DispatchEvent(&pressEvent);
}

#ifdef DEBUG_ANDROID_IME
#define ALOGIME(args...) ALOG(args)
#else
#define ALOGIME(args...)
#endif

void
nsWindow::OnIMEAddRange(AndroidGeckoEvent *ae)
{
    //ALOGIME("IME: IME_ADD_RANGE");
    nsTextRange range;
    range.mStartOffset = ae->Offset();
    range.mEndOffset = range.mStartOffset + ae->Count();
    range.mRangeType = ae->RangeType();
    range.mRangeStyle.mDefinedStyles = ae->RangeStyles();
    range.mRangeStyle.mLineStyle = nsTextRangeStyle::LINESTYLE_SOLID;
    range.mRangeStyle.mForegroundColor = NS_RGBA(
        ((ae->RangeForeColor() >> 16) & 0xff),
        ((ae->RangeForeColor() >> 8) & 0xff),
        (ae->RangeForeColor() & 0xff),
        ((ae->RangeForeColor() >> 24) & 0xff));
    range.mRangeStyle.mBackgroundColor = NS_RGBA(
        ((ae->RangeBackColor() >> 16) & 0xff),
        ((ae->RangeBackColor() >> 8) & 0xff),
        (ae->RangeBackColor() & 0xff),
        ((ae->RangeBackColor() >> 24) & 0xff));
    mIMERanges.AppendElement(range);
    return;
}

void
nsWindow::OnIMEEvent(AndroidGeckoEvent *ae)
{
    nsRefPtr<nsWindow> kungFuDeathGrip(this);
    switch (ae->Action()) {
    case AndroidGeckoEvent::IME_COMPOSITION_END:
        {
            ALOGIME("IME: IME_COMPOSITION_END");
            nsCompositionEvent event(true, NS_COMPOSITION_END, this);
            InitEvent(event, nsnull);
            event.data = mIMELastDispatchedComposingText;
            mIMELastDispatchedComposingText.Truncate();
            DispatchEvent(&event);
        }
        return;
    case AndroidGeckoEvent::IME_COMPOSITION_BEGIN:
        {
            ALOGIME("IME: IME_COMPOSITION_BEGIN");
            mIMELastDispatchedComposingText.Truncate();
            nsCompositionEvent event(true, NS_COMPOSITION_START, this);
            InitEvent(event, nsnull);
            DispatchEvent(&event);
        }
        return;
    case AndroidGeckoEvent::IME_ADD_RANGE:
        {
            OnIMEAddRange(ae);
        }
        return;
    case AndroidGeckoEvent::IME_SET_TEXT:
        {
            OnIMEAddRange(ae);

            nsTextEvent event(true, NS_TEXT_TEXT, this);
            InitEvent(event, nsnull);

            event.theText.Assign(ae->Characters());
            event.rangeArray = mIMERanges.Elements();
            event.rangeCount = mIMERanges.Length();

            if (mIMEComposing &&
                event.theText != mIMELastDispatchedComposingText) {
                nsCompositionEvent compositionUpdate(true,
                                                     NS_COMPOSITION_UPDATE,
                                                     this);
                InitEvent(compositionUpdate, nsnull);
                compositionUpdate.data = event.theText;
                mIMELastDispatchedComposingText = event.theText;
                DispatchEvent(&compositionUpdate);
                if (Destroyed())
                    return;
            }

            ALOGIME("IME: IME_SET_TEXT: l=%u, r=%u",
                event.theText.Length(), mIMERanges.Length());

            DispatchEvent(&event);
            mIMERanges.Clear();
        }
        return;
    case AndroidGeckoEvent::IME_GET_TEXT:
        {
            ALOGIME("IME: IME_GET_TEXT: o=%u, l=%u", ae->Offset(), ae->Count());

            nsQueryContentEvent event(true, NS_QUERY_TEXT_CONTENT, this);
            InitEvent(event, nsnull);

            event.InitForQueryTextContent(ae->Offset(), ae->Count());
            
            DispatchEvent(&event);

            if (!event.mSucceeded) {
                ALOGIME("IME:     -> failed");
                AndroidBridge::Bridge()->ReturnIMEQueryResult(
                    nsnull, 0, 0, 0);
                return;
            } else if (!event.mWasAsync) {
                AndroidBridge::Bridge()->ReturnIMEQueryResult(
                    event.mReply.mString.get(), 
                    event.mReply.mString.Length(), 0, 0);
            }
            //ALOGIME("IME:     -> l=%u", event.mReply.mString.Length());
        }
        return;
    case AndroidGeckoEvent::IME_DELETE_TEXT:
        {   
            ALOGIME("IME: IME_DELETE_TEXT");
            nsKeyEvent event(true, NS_KEY_PRESS, this);
            InitEvent(event, nsnull);
            event.keyCode = NS_VK_BACK;
            DispatchEvent(&event);
        }
        return;
    case AndroidGeckoEvent::IME_SET_SELECTION:
        {
            ALOGIME("IME: IME_SET_SELECTION: o=%u, l=%d", ae->Offset(), ae->Count());

            nsSelectionEvent selEvent(true, NS_SELECTION_SET, this);
            InitEvent(selEvent, nsnull);

            selEvent.mOffset = PRUint32(ae->Count() >= 0 ?
                                        ae->Offset() :
                                        ae->Offset() + ae->Count());
            selEvent.mLength = PRUint32(NS_ABS(ae->Count()));
            selEvent.mReversed = ae->Count() >= 0 ? false : true;

            DispatchEvent(&selEvent);
        }
        return;
    case AndroidGeckoEvent::IME_GET_SELECTION:
        {
            ALOGIME("IME: IME_GET_SELECTION");

            nsQueryContentEvent event(true, NS_QUERY_SELECTED_TEXT, this);
            InitEvent(event, nsnull);
            DispatchEvent(&event);

            if (!event.mSucceeded) {
                ALOGIME("IME:     -> failed");
                AndroidBridge::Bridge()->ReturnIMEQueryResult(
                    nsnull, 0, 0, 0);
                return;
            } else if (!event.mWasAsync) {
                AndroidBridge::Bridge()->ReturnIMEQueryResult(
                    event.mReply.mString.get(),
                    event.mReply.mString.Length(), 
                    event.GetSelectionStart(),
                    event.GetSelectionEnd() - event.GetSelectionStart());
            }
            //ALOGIME("IME:     -> o=%u, l=%u", event.mReply.mOffset, event.mReply.mString.Length());
        }
        return;
    }
}

nsWindow *
nsWindow::FindWindowForPoint(const nsIntPoint& pt)
{
    if (!mBounds.Contains(pt))
        return nsnull;

    // children mBounds are relative to their parent
    nsIntPoint childPoint(pt.x - mBounds.x, pt.y - mBounds.y);

    for (PRUint32 i = 0; i < mChildren.Length(); ++i) {
        if (mChildren[i]->mBounds.Contains(childPoint))
            return mChildren[i]->FindWindowForPoint(childPoint);
    }

    return this;
}

void
nsWindow::UserActivity()
{
  if (!mIdleService) {
    mIdleService = do_GetService("@mozilla.org/widget/idleservice;1");
  }

  if (mIdleService) {
    mIdleService->ResetIdleTimeOut();
  }
}

NS_IMETHODIMP
nsWindow::ResetInputState()
{
    //ALOGIME("IME: ResetInputState: s=%d", aState);

    // Cancel composition on Gecko side
    if (mIMEComposing) {
        nsRefPtr<nsWindow> kungFuDeathGrip(this);

        nsTextEvent textEvent(true, NS_TEXT_TEXT, this);
        InitEvent(textEvent, nsnull);
        textEvent.theText = mIMEComposingText;
        DispatchEvent(&textEvent);
        mIMEComposingText.Truncate(0);

        nsCompositionEvent event(true, NS_COMPOSITION_END, this);
        InitEvent(event, nsnull);
        DispatchEvent(&event);
    }

    AndroidBridge::NotifyIME(AndroidBridge::NOTIFY_IME_RESETINPUTSTATE, 0);

    // Send IME text/selection change notifications
    OnIMETextChange(0, 0, 0);
    OnIMESelectionChange();

    return NS_OK;
}

NS_IMETHODIMP_(void)
nsWindow::SetInputContext(const InputContext& aContext,
                          const InputContextAction& aAction)
{
    ALOGIME("IME: SetInputContext: s=0x%X, 0x%X, action=0x%X, 0x%X",
            aContext.mIMEState.mEnabled, aContext.mIMEState.mOpen,
            aAction.mCause, aAction.mFocusChange);

    mInputContext = aContext;

    // Ensure that opening the virtual keyboard is allowed for this specific
    // InputContext depending on the content.ime.strict.policy pref
    if (aContext.mIMEState.mEnabled != IMEState::DISABLED && 
        aContext.mIMEState.mEnabled != IMEState::PLUGIN &&
        Preferences::GetBool("content.ime.strict_policy", false) &&
        !aAction.ContentGotFocusByTrustedCause() &&
        !aAction.UserMightRequestOpenVKB()) {
        return;
    }

    AndroidBridge::NotifyIMEEnabled(int(aContext.mIMEState.mEnabled),
                                    aContext.mHTMLInputType,
                                    aContext.mActionHint);
}

NS_IMETHODIMP_(InputContext)
nsWindow::GetInputContext()
{
    mInputContext.mIMEState.mOpen = IMEState::OPEN_STATE_NOT_SUPPORTED;
    return mInputContext;
}

NS_IMETHODIMP
nsWindow::CancelIMEComposition()
{
    ALOGIME("IME: CancelIMEComposition");

    // Cancel composition on Gecko side
    if (mIMEComposing) {
        nsRefPtr<nsWindow> kungFuDeathGrip(this);

        nsTextEvent textEvent(true, NS_TEXT_TEXT, this);
        InitEvent(textEvent, nsnull);
        DispatchEvent(&textEvent);
        mIMEComposingText.Truncate(0);

        nsCompositionEvent compEvent(true, NS_COMPOSITION_END, this);
        InitEvent(compEvent, nsnull);
        DispatchEvent(&compEvent);
    }

    AndroidBridge::NotifyIME(AndroidBridge::NOTIFY_IME_CANCELCOMPOSITION, 0);
    return NS_OK;
}

NS_IMETHODIMP
nsWindow::OnIMEFocusChange(bool aFocus)
{
    ALOGIME("IME: OnIMEFocusChange: f=%d", aFocus);

    AndroidBridge::NotifyIME(AndroidBridge::NOTIFY_IME_FOCUSCHANGE, 
                             int(aFocus));

    if (aFocus) {
        OnIMETextChange(0, 0, 0);
        OnIMESelectionChange();
    }

    return NS_OK;
}

NS_IMETHODIMP
nsWindow::OnIMETextChange(PRUint32 aStart, PRUint32 aOldEnd, PRUint32 aNewEnd)
{
    ALOGIME("IME: OnIMETextChange: s=%d, oe=%d, ne=%d",
            aStart, aOldEnd, aNewEnd);

    // A quirk in Android makes it necessary to pass the whole text.
    // The more efficient way would have been passing the substring from index
    // aStart to index aNewEnd

    nsRefPtr<nsWindow> kungFuDeathGrip(this);
    nsQueryContentEvent event(true, NS_QUERY_TEXT_CONTENT, this);
    InitEvent(event, nsnull);
    event.InitForQueryTextContent(0, PR_UINT32_MAX);

    DispatchEvent(&event);
    if (!event.mSucceeded)
        return NS_OK;

    AndroidBridge::NotifyIMEChange(event.mReply.mString.get(),
                                   event.mReply.mString.Length(),
                                   aStart, aOldEnd, aNewEnd);

    return NS_OK;
}

NS_IMETHODIMP
nsWindow::OnIMESelectionChange(void)
{
    ALOGIME("IME: OnIMESelectionChange");

    nsRefPtr<nsWindow> kungFuDeathGrip(this);
    nsQueryContentEvent event(true, NS_QUERY_SELECTED_TEXT, this);
    InitEvent(event, nsnull);

    DispatchEvent(&event);
    if (!event.mSucceeded)
        return NS_OK;

    AndroidBridge::NotifyIMEChange(nsnull, 0, int(event.mReply.mOffset),
                                   int(event.mReply.mOffset + 
                                       event.mReply.mString.Length()), -1);
    return NS_OK;
}

nsIMEUpdatePreference
nsWindow::GetIMEUpdatePreference()
{
    return nsIMEUpdatePreference(true, true);
}
<|MERGE_RESOLUTION|>--- conflicted
+++ resolved
@@ -1292,47 +1292,11 @@
       }
 
       sDirectTexture->Lock(AndroidGraphicBuffer::UsageSoftwareWrite, dirtyRect, &bits);
-<<<<<<< HEAD
     } else if (layerClientType == AndroidBridge::LAYER_CLIENT_TYPE_SOFTWARE) {
         __android_log_print(ANDROID_LOG_ERROR, "Gecko", "### Software layer client!");
         bits = ((AndroidGeckoSoftwareLayerClient &)client).LockBufferBits();
         if (!bits) {
             ALOG("### Failed to lock buffer");
-=======
-    } else {
-      bits = client.LockBufferBits();
-    }
-    if (!bits) {
-        ALOG("### Failed to lock buffer");
-    } else {
-        // If tile size is 0,0, we assume we only have a single tile
-        int tileWidth = (gAndroidTileSize.width > 0) ? gAndroidTileSize.width : gAndroidBounds.width;
-        int tileHeight = (gAndroidTileSize.height > 0) ? gAndroidTileSize.height : gAndroidBounds.height;
-
-        int offset = 0;
-
-        for (int y = 0; y < gAndroidBounds.height; y += tileHeight) {
-            for (int x = 0; x < gAndroidBounds.width; x += tileWidth) {
-                int width = NS_MIN(tileWidth, gAndroidBounds.width - x);
-                int height = NS_MIN(tileHeight, gAndroidBounds.height - y);
-
-                nsRefPtr<gfxImageSurface> targetSurface =
-                    new gfxImageSurface(bits + offset,
-                                        gfxIntSize(width, height),
-                                        width * 2,
-                                        gfxASurface::ImageFormatRGB16_565);
-
-                offset += width * height * 2;
-
-                if (targetSurface->CairoStatus()) {
-                    ALOG("### Failed to create a valid surface from the bitmap");
-                    break;
-                } else {
-                    targetSurface->SetDeviceOffset(gfxPoint(-x, -y));
-                    DrawTo(targetSurface, dirtyRect);
-                }
-            }
->>>>>>> e341b85b
         }
     }
 
