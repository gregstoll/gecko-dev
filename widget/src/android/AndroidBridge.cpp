/* -*- Mode: c++; c-basic-offset: 4; tab-width: 20; indent-tabs-mode: nil; -*-
 * ***** BEGIN LICENSE BLOCK *****
 * Version: MPL 1.1/GPL 2.0/LGPL 2.1
 *
 * The contents of this file are subject to the Mozilla Public License Version
 * 1.1 (the "License"); you may not use this file except in compliance with
 * the License. You may obtain a copy of the License at
 * http://www.mozilla.org/MPL/
 *
 * Software distributed under the License is distributed on an "AS IS" basis,
 * WITHOUT WARRANTY OF ANY KIND, either express or implied. See the License
 * for the specific language governing rights and limitations under the
 * License.
 *
 * The Original Code is Mozilla Android code.
 *
 * The Initial Developer of the Original Code is Mozilla Foundation.
 * Portions created by the Initial Developer are Copyright (C) 2010
 * the Initial Developer. All Rights Reserved.
 *
 * Contributor(s):
 *   Vladimir Vukicevic <vladimir@pobox.com>
 *
 * Alternatively, the contents of this file may be used under the terms of
 * either the GNU General Public License Version 2 or later (the "GPL"), or
 * the GNU Lesser General Public License Version 2.1 or later (the "LGPL"),
 * in which case the provisions of the GPL or the LGPL are applicable instead
 * of those above. If you wish to allow use of your version of this file only
 * under the terms of either the GPL or the LGPL, and not to allow others to
 * use your version of this file under the terms of the MPL, indicate your
 * decision by deleting the provisions above and replace them with the notice
 * and other provisions required by the GPL or the LGPL. If you do not delete
 * the provisions above, a recipient may use your version of this file under
 * the terms of any one of the MPL, the GPL or the LGPL.
 *
 * ***** END LICENSE BLOCK ***** */

#include <android/log.h>
#include <dlfcn.h>

#include "mozilla/Hal.h"
#include "nsXULAppAPI.h"
#include <pthread.h>
#include <prthread.h>
#include "nsXPCOMStrings.h"

#include "AndroidBridge.h"
#include "nsAppShell.h"
#include "nsOSHelperAppService.h"
#include "nsWindow.h"
#include "mozilla/Preferences.h"
#include "nsThreadUtils.h"

#ifdef DEBUG
#define ALOG_BRIDGE(args...) ALOG(args)
#else
#define ALOG_BRIDGE(args...)
#endif

#define IME_FULLSCREEN_PREF "widget.ime.android.landscape_fullscreen"
#define IME_FULLSCREEN_THRESHOLD_PREF "widget.ime.android.fullscreen_threshold"

using namespace mozilla;

static PRUintn sJavaEnvThreadIndex = 0;

AndroidBridge *AndroidBridge::sBridge = 0;

static void
JavaThreadDetachFunc(void *arg)
{
    JNIEnv *env = (JNIEnv*) arg;
    JavaVM *vm = NULL;
    env->GetJavaVM(&vm);
    vm->DetachCurrentThread();
}

AndroidBridge *
AndroidBridge::ConstructBridge(JNIEnv *jEnv,
                               jclass jGeckoAppShellClass)
{
    /* NSS hack -- bionic doesn't handle recursive unloads correctly,
     * because library finalizer functions are called with the dynamic
     * linker lock still held.  This results in a deadlock when trying
     * to call dlclose() while we're already inside dlclose().
     * Conveniently, NSS has an env var that can prevent it from unloading.
     */
    putenv("NSS_DISABLE_UNLOAD=1"); 

    sBridge = new AndroidBridge();
    if (!sBridge->Init(jEnv, jGeckoAppShellClass)) {
        delete sBridge;
        sBridge = 0;
    }

    PR_NewThreadPrivateIndex(&sJavaEnvThreadIndex, JavaThreadDetachFunc);

    return sBridge;
}

bool
AndroidBridge::Init(JNIEnv *jEnv,
                    jclass jGeckoAppShellClass)
{
    ALOG_BRIDGE("AndroidBridge::Init");
    jEnv->GetJavaVM(&mJavaVM);

    mJNIEnv = nsnull;
    mThread = nsnull;
    mOpenedGraphicsLibraries = false;
    mHasNativeBitmapAccess = false;
    mHasNativeWindowAccess = false;

    mGeckoAppShellClass = (jclass) jEnv->NewGlobalRef(jGeckoAppShellClass);

    jNotifyIME = (jmethodID) jEnv->GetStaticMethodID(jGeckoAppShellClass, "notifyIME", "(II)V");
    jNotifyIMEEnabled = (jmethodID) jEnv->GetStaticMethodID(jGeckoAppShellClass, "notifyIMEEnabled", "(ILjava/lang/String;Ljava/lang/String;Z)V");
    jNotifyIMEChange = (jmethodID) jEnv->GetStaticMethodID(jGeckoAppShellClass, "notifyIMEChange", "(Ljava/lang/String;III)V");
    jAcknowledgeEventSync = (jmethodID) jEnv->GetStaticMethodID(jGeckoAppShellClass, "acknowledgeEventSync", "()V");

    jEnableDeviceMotion = (jmethodID) jEnv->GetStaticMethodID(jGeckoAppShellClass, "enableDeviceMotion", "(Z)V");
    jEnableLocation = (jmethodID) jEnv->GetStaticMethodID(jGeckoAppShellClass, "enableLocation", "(Z)V");
    jReturnIMEQueryResult = (jmethodID) jEnv->GetStaticMethodID(jGeckoAppShellClass, "returnIMEQueryResult", "(Ljava/lang/String;II)V");
    jScheduleRestart = (jmethodID) jEnv->GetStaticMethodID(jGeckoAppShellClass, "scheduleRestart", "()V");
    jNotifyAppShellReady = (jmethodID) jEnv->GetStaticMethodID(jGeckoAppShellClass, "onAppShellReady", "()V");
    jNotifyXreExit = (jmethodID) jEnv->GetStaticMethodID(jGeckoAppShellClass, "onXreExit", "()V");
    jGetHandlersForMimeType = (jmethodID) jEnv->GetStaticMethodID(jGeckoAppShellClass, "getHandlersForMimeType", "(Ljava/lang/String;Ljava/lang/String;)[Ljava/lang/String;");
    jGetHandlersForURL = (jmethodID) jEnv->GetStaticMethodID(jGeckoAppShellClass, "getHandlersForURL", "(Ljava/lang/String;Ljava/lang/String;)[Ljava/lang/String;");
    jOpenUriExternal = (jmethodID) jEnv->GetStaticMethodID(jGeckoAppShellClass, "openUriExternal", "(Ljava/lang/String;Ljava/lang/String;Ljava/lang/String;Ljava/lang/String;Ljava/lang/String;Ljava/lang/String;)Z");
    jGetMimeTypeFromExtensions = (jmethodID) jEnv->GetStaticMethodID(jGeckoAppShellClass, "getMimeTypeFromExtensions", "(Ljava/lang/String;)Ljava/lang/String;");
    jGetExtensionFromMimeType = (jmethodID) jEnv->GetStaticMethodID(jGeckoAppShellClass, "getExtensionFromMimeType", "(Ljava/lang/String;)Ljava/lang/String;");
    jMoveTaskToBack = (jmethodID) jEnv->GetStaticMethodID(jGeckoAppShellClass, "moveTaskToBack", "()V");
    jGetClipboardText = (jmethodID) jEnv->GetStaticMethodID(jGeckoAppShellClass, "getClipboardText", "()Ljava/lang/String;");
    jSetClipboardText = (jmethodID) jEnv->GetStaticMethodID(jGeckoAppShellClass, "setClipboardText", "(Ljava/lang/String;)V");
    jShowAlertNotification = (jmethodID) jEnv->GetStaticMethodID(jGeckoAppShellClass, "showAlertNotification", "(Ljava/lang/String;Ljava/lang/String;Ljava/lang/String;Ljava/lang/String;Ljava/lang/String;)V");
    jShowFilePicker = (jmethodID) jEnv->GetStaticMethodID(jGeckoAppShellClass, "showFilePicker", "(Ljava/lang/String;)Ljava/lang/String;");
    jAlertsProgressListener_OnProgress = (jmethodID) jEnv->GetStaticMethodID(jGeckoAppShellClass, "alertsProgressListener_OnProgress", "(Ljava/lang/String;JJLjava/lang/String;)V");
    jAlertsProgressListener_OnCancel = (jmethodID) jEnv->GetStaticMethodID(jGeckoAppShellClass, "alertsProgressListener_OnCancel", "(Ljava/lang/String;)V");
    jGetDpi = (jmethodID) jEnv->GetStaticMethodID(jGeckoAppShellClass, "getDpi", "()I");
    jSetFullScreen = (jmethodID) jEnv->GetStaticMethodID(jGeckoAppShellClass, "setFullScreen", "(Z)V");
    jShowInputMethodPicker = (jmethodID) jEnv->GetStaticMethodID(jGeckoAppShellClass, "showInputMethodPicker", "()V");
    jPerformHapticFeedback = (jmethodID) jEnv->GetStaticMethodID(jGeckoAppShellClass, "performHapticFeedback", "(Z)V");
    jVibrate1 = (jmethodID) jEnv->GetStaticMethodID(jGeckoAppShellClass, "vibrate", "(J)V");
    jVibrateA = (jmethodID) jEnv->GetStaticMethodID(jGeckoAppShellClass, "vibrate", "([JI)V");
    jCancelVibrate = (jmethodID) jEnv->GetStaticMethodID(jGeckoAppShellClass, "cancelVibrate", "()V");
    jSetKeepScreenOn = (jmethodID) jEnv->GetStaticMethodID(jGeckoAppShellClass, "setKeepScreenOn", "(Z)V");
    jIsNetworkLinkUp = (jmethodID) jEnv->GetStaticMethodID(jGeckoAppShellClass, "isNetworkLinkUp", "()Z");
    jIsNetworkLinkKnown = (jmethodID) jEnv->GetStaticMethodID(jGeckoAppShellClass, "isNetworkLinkKnown", "()Z");
    jSetSelectedLocale = (jmethodID) jEnv->GetStaticMethodID(jGeckoAppShellClass, "setSelectedLocale", "(Ljava/lang/String;)V");
    jScanMedia = (jmethodID) jEnv->GetStaticMethodID(jGeckoAppShellClass, "scanMedia", "(Ljava/lang/String;Ljava/lang/String;)V");
    jGetSystemColors = (jmethodID) jEnv->GetStaticMethodID(jGeckoAppShellClass, "getSystemColors", "()[I");
    jGetIconForExtension = (jmethodID) jEnv->GetStaticMethodID(jGeckoAppShellClass, "getIconForExtension", "(Ljava/lang/String;I)[B");
    jFireAndWaitForTracerEvent = (jmethodID) jEnv->GetStaticMethodID(jGeckoAppShellClass, "fireAndWaitForTracerEvent", "()V");   
    jCreateShortcut = (jmethodID) jEnv->GetStaticMethodID(jGeckoAppShellClass, "createShortcut", "(Ljava/lang/String;Ljava/lang/String;Ljava/lang/String;Ljava/lang/String;)V");
    jGetShowPasswordSetting = (jmethodID) jEnv->GetStaticMethodID(jGeckoAppShellClass, "getShowPasswordSetting", "()Z");
    jGetAccessibilityEnabled = (jmethodID) jEnv->GetStaticMethodID(jGeckoAppShellClass, "getAccessibilityEnabled", "()Z");
    jPostToJavaThread = (jmethodID) jEnv->GetStaticMethodID(jGeckoAppShellClass, "postToJavaThread", "(Z)V");
    jInitCamera = (jmethodID) jEnv->GetStaticMethodID(jGeckoAppShellClass, "initCamera", "(Ljava/lang/String;III)[I");
    jCloseCamera = (jmethodID) jEnv->GetStaticMethodID(jGeckoAppShellClass, "closeCamera", "()V");
    jHandleGeckoMessage = (jmethodID) jEnv->GetStaticMethodID(jGeckoAppShellClass, "handleGeckoMessage", "(Ljava/lang/String;)Ljava/lang/String;");
    jCheckUriVisited = (jmethodID) jEnv->GetStaticMethodID(jGeckoAppShellClass, "checkUriVisited", "(Ljava/lang/String;)V");
    jMarkUriVisited = (jmethodID) jEnv->GetStaticMethodID(jGeckoAppShellClass, "markUriVisited", "(Ljava/lang/String;)V");
    jEnableBatteryNotifications = (jmethodID) jEnv->GetStaticMethodID(jGeckoAppShellClass, "enableBatteryNotifications", "()V");
    jDisableBatteryNotifications = (jmethodID) jEnv->GetStaticMethodID(jGeckoAppShellClass, "disableBatteryNotifications", "()V");
    jGetCurrentBatteryInformation = (jmethodID) jEnv->GetStaticMethodID(jGeckoAppShellClass, "getCurrentBatteryInformation", "()[D");

    jGetAccessibilityEnabled = (jmethodID) jEnv->GetStaticMethodID(jGeckoAppShellClass, "getAccessibilityEnabled", "()Z");
    jHandleGeckoMessage = (jmethodID) jEnv->GetStaticMethodID(jGeckoAppShellClass, "handleGeckoMessage", "(Ljava/lang/String;)Ljava/lang/String;");
    jCheckUriVisited = (jmethodID) jEnv->GetStaticMethodID(jGeckoAppShellClass, "checkUriVisited", "(Ljava/lang/String;)V");
    jMarkUriVisited = (jmethodID) jEnv->GetStaticMethodID(jGeckoAppShellClass, "markUriVisited", "(Ljava/lang/String;)V");

    jEGLContextClass = (jclass) jEnv->NewGlobalRef(jEnv->FindClass("javax/microedition/khronos/egl/EGLContext"));
    jEGL10Class = (jclass) jEnv->NewGlobalRef(jEnv->FindClass("javax/microedition/khronos/egl/EGL10"));
    jEGLSurfaceImplClass = (jclass) jEnv->NewGlobalRef(jEnv->FindClass("com/google/android/gles_jni/EGLSurfaceImpl"));
    jEGLContextImplClass = (jclass) jEnv->NewGlobalRef(jEnv->FindClass("com/google/android/gles_jni/EGLContextImpl"));
    jEGLConfigImplClass = (jclass) jEnv->NewGlobalRef(jEnv->FindClass("com/google/android/gles_jni/EGLConfigImpl"));
    jEGLDisplayImplClass = (jclass) jEnv->NewGlobalRef(jEnv->FindClass("com/google/android/gles_jni/EGLDisplayImpl"));

    InitAndroidJavaWrappers(jEnv);

    // jEnv should NOT be cached here by anything -- the jEnv here
    // is not valid for the real gecko main thread, which is set
    // at SetMainThread time.

    return true;
}

JNIEnv *
AndroidBridge::AttachThread(bool asDaemon)
{
    // If we already have a env, return it
    JNIEnv *jEnv = NULL;
    mJavaVM->GetEnv((void**) &jEnv, JNI_VERSION_1_2);
    if (jEnv)
        return jEnv;

    ALOG_BRIDGE("AndroidBridge::AttachThread");
    jEnv = (JNIEnv*) PR_GetThreadPrivate(sJavaEnvThreadIndex);
    if (jEnv)
        return jEnv;

    JavaVMAttachArgs args = {
        JNI_VERSION_1_2,
        "GeckoThread",
        NULL
    };

    jint res = 0;

    if (asDaemon) {
        res = mJavaVM->AttachCurrentThreadAsDaemon(&jEnv, &args);
    } else {
        res = mJavaVM->AttachCurrentThread(&jEnv, &args);
    }

    if (res != 0) {
        ALOG_BRIDGE("AttachCurrentThread failed!");
        return nsnull;
    }

    PR_SetThreadPrivate(sJavaEnvThreadIndex, jEnv);

    PR_NewThreadPrivateIndex(&sJavaEnvThreadIndex, JavaThreadDetachFunc);

    return jEnv;
}

bool
AndroidBridge::SetMainThread(void *thr)
{
    ALOG_BRIDGE("AndroidBridge::SetMainThread");
    if (thr) {
        mJNIEnv = AttachThread(false);
        if (!mJNIEnv)
            return false;

        mThread = thr;
    } else {
        mJNIEnv = nsnull;
        mThread = nsnull;
    }

    return true;
}

void
AndroidBridge::EnsureJNIThread()
{
    JNIEnv *env;
    if (mJavaVM->AttachCurrentThread(&env, NULL) != 0) {
        ALOG_BRIDGE("EnsureJNIThread: test Attach failed!");
        return;
    }

    if ((void*)pthread_self() != mThread) {
        ALOG_BRIDGE("###!!!!!!! Something's grabbing the JNIEnv from the wrong thread! (thr %p should be %p)",
             (void*)pthread_self(), (void*)mThread);
    }
}

void
AndroidBridge::NotifyIME(int aType, int aState)
{
    ALOG_BRIDGE("AndroidBridge::NotifyIME");
    if (sBridge)
        JNI()->CallStaticVoidMethod(sBridge->mGeckoAppShellClass, 
                                    sBridge->jNotifyIME,  aType, aState);
}

void
AndroidBridge::NotifyIMEEnabled(int aState, const nsAString& aTypeHint,
                                const nsAString& aActionHint)
{
    ALOG_BRIDGE("AndroidBridge::NotifyIMEEnabled");
    if (!sBridge)
        return;

    nsPromiseFlatString typeHint(aTypeHint);
    nsPromiseFlatString actionHint(aActionHint);

    jvalue args[4];
    AutoLocalJNIFrame jniFrame(1);
    args[0].i = aState;
    args[1].l = JNI()->NewString(typeHint.get(), typeHint.Length());
    args[2].l = JNI()->NewString(actionHint.get(), actionHint.Length());
    args[3].z = false;

    PRInt32 landscapeFS;
    if (NS_SUCCEEDED(Preferences::GetInt(IME_FULLSCREEN_PREF, &landscapeFS))) {
        if (landscapeFS == 1) {
            args[3].z = true;
        } else if (landscapeFS == -1){
            if (NS_SUCCEEDED(
                  Preferences::GetInt(IME_FULLSCREEN_THRESHOLD_PREF,
                                      &landscapeFS))) {
                // the threshold is hundreths of inches, so convert the 
                // threshold to pixels and multiply the height by 100
                if (nsWindow::GetAndroidScreenBounds().height  * 100 < 
                    landscapeFS * Bridge()->GetDPI()) {
                    args[3].z = true;
                }
            }

        }
    }

    JNI()->CallStaticVoidMethodA(sBridge->mGeckoAppShellClass,
                                 sBridge->jNotifyIMEEnabled, args);
}

void
AndroidBridge::NotifyIMEChange(const PRUnichar *aText, PRUint32 aTextLen,
                               int aStart, int aEnd, int aNewEnd)
{
    ALOG_BRIDGE("AndroidBridge::NotifyIMEChange");
    if (!sBridge) {
        return;
    }

    jvalue args[4];
    AutoLocalJNIFrame jniFrame(1);
    args[0].l = JNI()->NewString(aText, aTextLen);
    args[1].i = aStart;
    args[2].i = aEnd;
    args[3].i = aNewEnd;
    JNI()->CallStaticVoidMethodA(sBridge->mGeckoAppShellClass,
                                     sBridge->jNotifyIMEChange, args);
}

void
AndroidBridge::AcknowledgeEventSync()
{
    ALOG_BRIDGE("AndroidBridge::AcknowledgeEventSync");
    mJNIEnv->CallStaticVoidMethod(mGeckoAppShellClass, jAcknowledgeEventSync);
}

void
AndroidBridge::EnableDeviceMotion(bool aEnable)
{
    ALOG_BRIDGE("AndroidBridge::EnableDeviceMotion");
    mJNIEnv->CallStaticVoidMethod(mGeckoAppShellClass, jEnableDeviceMotion, aEnable);
}

void
AndroidBridge::EnableLocation(bool aEnable)
{
    ALOG_BRIDGE("AndroidBridge::EnableLocation");
    mJNIEnv->CallStaticVoidMethod(mGeckoAppShellClass, jEnableLocation, aEnable);
}

void
AndroidBridge::ReturnIMEQueryResult(const PRUnichar *aResult, PRUint32 aLen,
                                    int aSelStart, int aSelLen)
{
    ALOG_BRIDGE("AndroidBridge::ReturnIMEQueryResult");
    jvalue args[3];
    AutoLocalJNIFrame jniFrame(1);
    args[0].l = mJNIEnv->NewString(aResult, aLen);
    args[1].i = aSelStart;
    args[2].i = aSelLen;
    mJNIEnv->CallStaticVoidMethodA(mGeckoAppShellClass,
                                   jReturnIMEQueryResult, args);
}

void
AndroidBridge::NotifyAppShellReady()
{
    ALOG_BRIDGE("AndroidBridge::NotifyAppShellReady");
    mJNIEnv->CallStaticVoidMethod(mGeckoAppShellClass, jNotifyAppShellReady);
}

void
AndroidBridge::ScheduleRestart()
{
    ALOG_BRIDGE("scheduling reboot");
    mJNIEnv->CallStaticVoidMethod(mGeckoAppShellClass, jScheduleRestart);
}

void
AndroidBridge::NotifyXreExit()
{
    ALOG_BRIDGE("xre exiting");
    mJNIEnv->CallStaticVoidMethod(mGeckoAppShellClass, jNotifyXreExit);
}

static void 
getHandlersFromStringArray(JNIEnv *aJNIEnv, jobjectArray jArr, jsize aLen,
                           nsIMutableArray *aHandlersArray,
                           nsIHandlerApp **aDefaultApp,
                           const nsAString& aAction = EmptyString(),
                           const nsACString& aMimeType = EmptyCString())
{
    nsString empty = EmptyString();
    for (jsize i = 0; i < aLen; i+=4) {
        nsJNIString name( 
            static_cast<jstring>(aJNIEnv->GetObjectArrayElement(jArr, i)));
        nsJNIString isDefault(
            static_cast<jstring>(aJNIEnv->GetObjectArrayElement(jArr, i + 1)));
        nsJNIString packageName( 
            static_cast<jstring>(aJNIEnv->GetObjectArrayElement(jArr, i + 2)));
        nsJNIString className( 
            static_cast<jstring>(aJNIEnv->GetObjectArrayElement(jArr, i + 3)));
        nsIHandlerApp* app = nsOSHelperAppService::
            CreateAndroidHandlerApp(name, className, packageName,
                                    className, aMimeType, aAction);
        
        aHandlersArray->AppendElement(app, false);
        if (aDefaultApp && isDefault.Length() > 0)
            *aDefaultApp = app;
    }
}

bool
AndroidBridge::GetHandlersForMimeType(const char *aMimeType,
                                      nsIMutableArray *aHandlersArray,
                                      nsIHandlerApp **aDefaultApp,
                                      const nsAString& aAction)
{
    ALOG_BRIDGE("AndroidBridge::GetHandlersForMimeType");

    AutoLocalJNIFrame jniFrame;
    NS_ConvertUTF8toUTF16 wMimeType(aMimeType);
    jstring jstrMimeType =
        mJNIEnv->NewString(wMimeType.get(), wMimeType.Length());

    jstring jstrAction = mJNIEnv->NewString(nsPromiseFlatString(aAction).get(),
                                            aAction.Length());

    jobject obj = mJNIEnv->CallStaticObjectMethod(mGeckoAppShellClass,
                                                  jGetHandlersForMimeType,
                                                  jstrMimeType, jstrAction);
    jobjectArray arr = static_cast<jobjectArray>(obj);
    if (!arr)
        return false;

    jsize len = mJNIEnv->GetArrayLength(arr);

    if (!aHandlersArray)
        return len > 0;

    getHandlersFromStringArray(mJNIEnv, arr, len, aHandlersArray, 
                               aDefaultApp, aAction,
                               nsDependentCString(aMimeType));
    return true;
}

bool
AndroidBridge::GetHandlersForURL(const char *aURL,
                                 nsIMutableArray* aHandlersArray,
                                 nsIHandlerApp **aDefaultApp,
                                 const nsAString& aAction)
{
    ALOG_BRIDGE("AndroidBridge::GetHandlersForURL");

    AutoLocalJNIFrame jniFrame;
    NS_ConvertUTF8toUTF16 wScheme(aURL);
    jstring jstrScheme = mJNIEnv->NewString(wScheme.get(), wScheme.Length());
    jstring jstrAction = mJNIEnv->NewString(nsPromiseFlatString(aAction).get(),
                                            aAction.Length());

    jobject obj = mJNIEnv->CallStaticObjectMethod(mGeckoAppShellClass,
                                                  jGetHandlersForURL,
                                                  jstrScheme, jstrAction);
    jobjectArray arr = static_cast<jobjectArray>(obj);
    if (!arr)
        return false;

    jsize len = mJNIEnv->GetArrayLength(arr);

    if (!aHandlersArray)
        return len > 0;

    getHandlersFromStringArray(mJNIEnv, arr, len, aHandlersArray, 
                               aDefaultApp, aAction);
    return true;
}

bool
AndroidBridge::OpenUriExternal(const nsACString& aUriSpec, const nsACString& aMimeType,
                               const nsAString& aPackageName, const nsAString& aClassName,
                               const nsAString& aAction, const nsAString& aTitle)
{
    ALOG_BRIDGE("AndroidBridge::OpenUriExternal");

    AutoLocalJNIFrame jniFrame;
    NS_ConvertUTF8toUTF16 wUriSpec(aUriSpec);
    NS_ConvertUTF8toUTF16 wMimeType(aMimeType);

    jstring jstrUri = mJNIEnv->NewString(wUriSpec.get(), wUriSpec.Length());
    jstring jstrType = mJNIEnv->NewString(wMimeType.get(), wMimeType.Length());

    jstring jstrPackage = mJNIEnv->NewString(nsPromiseFlatString(aPackageName).get(),
                                             aPackageName.Length());
    jstring jstrClass = mJNIEnv->NewString(nsPromiseFlatString(aClassName).get(),
                                           aClassName.Length());
    jstring jstrAction = mJNIEnv->NewString(nsPromiseFlatString(aAction).get(),
                                            aAction.Length());
    jstring jstrTitle = mJNIEnv->NewString(nsPromiseFlatString(aTitle).get(),
                                           aTitle.Length());

    return mJNIEnv->CallStaticBooleanMethod(mGeckoAppShellClass,
                                            jOpenUriExternal,
                                            jstrUri, jstrType, jstrPackage, 
                                            jstrClass, jstrAction, jstrTitle);
}

void
AndroidBridge::GetMimeTypeFromExtensions(const nsACString& aFileExt, nsCString& aMimeType)
{
    ALOG_BRIDGE("AndroidBridge::GetMimeTypeFromExtensions");

    AutoLocalJNIFrame jniFrame;
    NS_ConvertUTF8toUTF16 wFileExt(aFileExt);
    jstring jstrExt = mJNIEnv->NewString(wFileExt.get(), wFileExt.Length());
    jstring jstrType =  static_cast<jstring>(
        mJNIEnv->CallStaticObjectMethod(mGeckoAppShellClass,
                                        jGetMimeTypeFromExtensions,
                                        jstrExt));
    nsJNIString jniStr(jstrType);
    aMimeType.Assign(NS_ConvertUTF16toUTF8(jniStr.get()));
}

void
AndroidBridge::GetExtensionFromMimeType(const nsACString& aMimeType, nsACString& aFileExt)
{
    ALOG_BRIDGE("AndroidBridge::GetExtensionFromMimeType");

    AutoLocalJNIFrame jniFrame;
    NS_ConvertUTF8toUTF16 wMimeType(aMimeType);
    jstring jstrType = mJNIEnv->NewString(wMimeType.get(), wMimeType.Length());
    jstring jstrExt = static_cast<jstring>(
        mJNIEnv->CallStaticObjectMethod(mGeckoAppShellClass,
                                        jGetExtensionFromMimeType,
                                        jstrType));
    nsJNIString jniStr(jstrExt);
    aFileExt.Assign(NS_ConvertUTF16toUTF8(jniStr.get()));
}

void
AndroidBridge::MoveTaskToBack()
{
    ALOG_BRIDGE("AndroidBridge::MoveTaskToBack");
    mJNIEnv->CallStaticVoidMethod(mGeckoAppShellClass, jMoveTaskToBack);
}

bool
AndroidBridge::GetClipboardText(nsAString& aText)
{
    ALOG_BRIDGE("AndroidBridge::GetClipboardText");

    jstring jstrType =  
        static_cast<jstring>(mJNIEnv->
                             CallStaticObjectMethod(mGeckoAppShellClass,
                                                    jGetClipboardText));
    if (!jstrType)
        return false;
    nsJNIString jniStr(jstrType);
    aText.Assign(jniStr);
    return true;
}

void
AndroidBridge::SetClipboardText(const nsAString& aText)
{
    ALOG_BRIDGE("AndroidBridge::SetClipboardText");
    AutoLocalJNIFrame jniFrame;
    jstring jstr = mJNIEnv->NewString(nsPromiseFlatString(aText).get(),
                                      aText.Length());
    mJNIEnv->CallStaticVoidMethod(mGeckoAppShellClass, jSetClipboardText, jstr);
}

bool
AndroidBridge::ClipboardHasText()
{
    ALOG_BRIDGE("AndroidBridge::ClipboardHasText");

    jstring jstrType =  
        static_cast<jstring>(mJNIEnv->
                             CallStaticObjectMethod(mGeckoAppShellClass,
                                                    jGetClipboardText));
    if (!jstrType)
        return false;
    return true;
}

void
AndroidBridge::EmptyClipboard()
{
    ALOG_BRIDGE("AndroidBridge::EmptyClipboard");
    mJNIEnv->CallStaticVoidMethod(mGeckoAppShellClass, jSetClipboardText, nsnull);
}

void
AndroidBridge::ShowAlertNotification(const nsAString& aImageUrl,
                                     const nsAString& aAlertTitle,
                                     const nsAString& aAlertText,
                                     const nsAString& aAlertCookie,
                                     nsIObserver *aAlertListener,
                                     const nsAString& aAlertName)
{
    ALOG_BRIDGE("ShowAlertNotification");
    AutoLocalJNIFrame jniFrame;

    if (nsAppShell::gAppShell && aAlertListener)
        nsAppShell::gAppShell->AddObserver(aAlertName, aAlertListener);

    jvalue args[5];
    args[0].l = mJNIEnv->NewString(nsPromiseFlatString(aImageUrl).get(), aImageUrl.Length());
    args[1].l = mJNIEnv->NewString(nsPromiseFlatString(aAlertTitle).get(), aAlertTitle.Length());
    args[2].l = mJNIEnv->NewString(nsPromiseFlatString(aAlertText).get(), aAlertText.Length());
    args[3].l = mJNIEnv->NewString(nsPromiseFlatString(aAlertCookie).get(), aAlertCookie.Length());
    args[4].l = mJNIEnv->NewString(nsPromiseFlatString(aAlertName).get(), aAlertName.Length());
    mJNIEnv->CallStaticVoidMethodA(mGeckoAppShellClass, jShowAlertNotification, args);
}

void
AndroidBridge::AlertsProgressListener_OnProgress(const nsAString& aAlertName,
                                                 PRInt64 aProgress,
                                                 PRInt64 aProgressMax,
                                                 const nsAString& aAlertText)
{
    ALOG_BRIDGE("AlertsProgressListener_OnProgress");
    AutoLocalJNIFrame jniFrame;

    jstring jstrName = mJNIEnv->NewString(nsPromiseFlatString(aAlertName).get(), aAlertName.Length());
    jstring jstrText = mJNIEnv->NewString(nsPromiseFlatString(aAlertText).get(), aAlertText.Length());
    mJNIEnv->CallStaticVoidMethod(mGeckoAppShellClass, jAlertsProgressListener_OnProgress,
                                  jstrName, aProgress, aProgressMax, jstrText);
}

void
AndroidBridge::AlertsProgressListener_OnCancel(const nsAString& aAlertName)
{
    ALOG_BRIDGE("AlertsProgressListener_OnCancel");
    AutoLocalJNIFrame jniFrame;

    jstring jstrName = mJNIEnv->NewString(nsPromiseFlatString(aAlertName).get(), aAlertName.Length());
    mJNIEnv->CallStaticVoidMethod(mGeckoAppShellClass, jAlertsProgressListener_OnCancel, jstrName);
}


int
AndroidBridge::GetDPI()
{
    ALOG_BRIDGE("AndroidBridge::GetDPI");
    return (int) mJNIEnv->CallStaticIntMethod(mGeckoAppShellClass, jGetDpi);
}

void
AndroidBridge::ShowFilePicker(nsAString& aFilePath, nsAString& aFilters)
{
    ALOG_BRIDGE("AndroidBridge::ShowFilePicker");

    AutoLocalJNIFrame jniFrame;
    jstring jstrFilers = mJNIEnv->NewString(nsPromiseFlatString(aFilters).get(),
                                            aFilters.Length());
    jstring jstr =  static_cast<jstring>(mJNIEnv->CallStaticObjectMethod(
                                             mGeckoAppShellClass,
                                             jShowFilePicker, jstrFilers));
    aFilePath.Assign(nsJNIString(jstr));
}

void
AndroidBridge::SetFullScreen(bool aFullScreen)
{
    ALOG_BRIDGE("AndroidBridge::SetFullScreen");
    mJNIEnv->CallStaticVoidMethod(mGeckoAppShellClass, jSetFullScreen, aFullScreen);
}

void
<<<<<<< HEAD
=======
AndroidBridge::HideProgressDialogOnce()
{
    static bool once = false;
    if (!once) {
        ALOG_BRIDGE("AndroidBridge::HideProgressDialogOnce");
        mJNIEnv->CallStaticVoidMethod(mGeckoAppShellClass, jHideProgressDialog);
        once = true;
    }
}

bool
AndroidBridge::GetAccessibilityEnabled()
{
    ALOG_BRIDGE("AndroidBridge::GetAccessibilityEnabled");
    return mJNIEnv->CallStaticBooleanMethod(mGeckoAppShellClass, jGetAccessibilityEnabled);
}

void
>>>>>>> 60e3b73d
AndroidBridge::PerformHapticFeedback(bool aIsLongPress)
{
    ALOG_BRIDGE("AndroidBridge::PerformHapticFeedback");
    mJNIEnv->CallStaticVoidMethod(mGeckoAppShellClass,
                                    jPerformHapticFeedback, aIsLongPress);
}

void
AndroidBridge::Vibrate(const nsTArray<PRUint32>& aPattern)
{
    AutoLocalJNIFrame frame;

    ALOG_BRIDGE("AndroidBridge::Vibrate");

    PRUint32 len = aPattern.Length();
    if (!len) {
        ALOG_BRIDGE("  invalid 0-length array");
        return;
    }

    // It's clear if this worth special-casing, but it creates less
    // java junk, so dodges the GC.
    if (len == 1) {
        jlong d = aPattern[0];
        if (d < 0) {
            ALOG_BRIDGE("  invalid vibration duration < 0");
            return;
        }
        mJNIEnv->CallStaticVoidMethod(mGeckoAppShellClass, jVibrate1, d);
       return;
    }

    // First element of the array vibrate() expects is how long to wait
    // *before* vibrating.  For us, this is always 0.

    jlongArray array = mJNIEnv->NewLongArray(len + 1);
    if (!array) {
        ALOG_BRIDGE("  failed to allocate array");
        return;
    }

    jlong* elts = mJNIEnv->GetLongArrayElements(array, nsnull);
    elts[0] = 0;
    for (PRUint32 i = 0; i < aPattern.Length(); ++i) {
        jlong d = aPattern[i];
        if (d < 0) {
            ALOG_BRIDGE("  invalid vibration duration < 0");
            mJNIEnv->ReleaseLongArrayElements(array, elts, JNI_ABORT);
            return;
        }
        elts[i + 1] = d;
    }
    mJNIEnv->ReleaseLongArrayElements(array, elts, 0);

    mJNIEnv->CallStaticVoidMethod(mGeckoAppShellClass, jVibrateA,
                                  array, -1/*don't repeat*/);
    // GC owns |array| now?
}

void
AndroidBridge::CancelVibrate()
{
    mJNIEnv->CallStaticVoidMethod(mGeckoAppShellClass, jCancelVibrate);
}

bool
AndroidBridge::IsNetworkLinkUp()
{
    ALOG_BRIDGE("AndroidBridge::IsNetworkLinkUp");
    return !!mJNIEnv->CallStaticBooleanMethod(mGeckoAppShellClass, jIsNetworkLinkUp);
}

bool
AndroidBridge::IsNetworkLinkKnown()
{
    ALOG_BRIDGE("AndroidBridge::IsNetworkLinkKnown");
    return !!mJNIEnv->CallStaticBooleanMethod(mGeckoAppShellClass, jIsNetworkLinkKnown);
}

void
AndroidBridge::SetSelectedLocale(const nsAString& aLocale)
{
    ALOG_BRIDGE("AndroidBridge::SetSelectedLocale");
    AutoLocalJNIFrame jniFrame;
    jstring jLocale = GetJNIForThread()->NewString(PromiseFlatString(aLocale).get(), aLocale.Length());
    GetJNIForThread()->CallStaticVoidMethod(mGeckoAppShellClass, jSetSelectedLocale, jLocale);
}

void
AndroidBridge::GetSystemColors(AndroidSystemColors *aColors)
{
    ALOG_BRIDGE("AndroidBridge::GetSystemColors");

    NS_ASSERTION(aColors != nsnull, "AndroidBridge::GetSystemColors: aColors is null!");
    if (!aColors)
        return;

    AutoLocalJNIFrame jniFrame;

    jobject obj = mJNIEnv->CallStaticObjectMethod(mGeckoAppShellClass, jGetSystemColors);
    jintArray arr = static_cast<jintArray>(obj);
    if (!arr)
        return;

    jsize len = mJNIEnv->GetArrayLength(arr);
    jint *elements = mJNIEnv->GetIntArrayElements(arr, 0);

    PRUint32 colorsCount = sizeof(AndroidSystemColors) / sizeof(nscolor);
    if (len < colorsCount)
        colorsCount = len;

    // Convert Android colors to nscolor by switching R and B in the ARGB 32 bit value
    nscolor *colors = (nscolor*)aColors;

    for (PRUint32 i = 0; i < colorsCount; i++) {
        PRUint32 androidColor = static_cast<PRUint32>(elements[i]);
        PRUint8 r = (androidColor & 0x00ff0000) >> 16;
        PRUint8 b = (androidColor & 0x000000ff);
        colors[i] = androidColor & 0xff00ff00 | b << 16 | r;
    }

    mJNIEnv->ReleaseIntArrayElements(arr, elements, 0);
}

void
AndroidBridge::GetIconForExtension(const nsACString& aFileExt, PRUint32 aIconSize, PRUint8 * const aBuf)
{
    ALOG_BRIDGE("AndroidBridge::GetIconForExtension");
    NS_ASSERTION(aBuf != nsnull, "AndroidBridge::GetIconForExtension: aBuf is null!");
    if (!aBuf)
        return;

    AutoLocalJNIFrame jniFrame;

    nsString fileExt;
    CopyUTF8toUTF16(aFileExt, fileExt);
    jstring jstrFileExt = mJNIEnv->NewString(nsPromiseFlatString(fileExt).get(), fileExt.Length());
    
    jobject obj = mJNIEnv->CallStaticObjectMethod(mGeckoAppShellClass, jGetIconForExtension, jstrFileExt, aIconSize);
    jbyteArray arr = static_cast<jbyteArray>(obj);
    NS_ASSERTION(arr != nsnull, "AndroidBridge::GetIconForExtension: Returned pixels array is null!");
    if (!arr)
        return;

    jsize len = mJNIEnv->GetArrayLength(arr);
    jbyte *elements = mJNIEnv->GetByteArrayElements(arr, 0);

    PRUint32 bufSize = aIconSize * aIconSize * 4;
    NS_ASSERTION(len == bufSize, "AndroidBridge::GetIconForExtension: Pixels array is incomplete!");
    if (len == bufSize)
        memcpy(aBuf, elements, bufSize);

    mJNIEnv->ReleaseByteArrayElements(arr, elements, 0);
}

bool
AndroidBridge::GetShowPasswordSetting()
{
    ALOG_BRIDGE("AndroidBridge::GetShowPasswordSetting");
    return mJNIEnv->CallStaticBooleanMethod(mGeckoAppShellClass, jGetShowPasswordSetting);
}

bool
AndroidBridge::GetAccessibilityEnabled()
{
    ALOG_BRIDGE("AndroidBridge::GetAccessibilityEnabled");
    return mJNIEnv->CallStaticBooleanMethod(mGeckoAppShellClass, jGetAccessibilityEnabled);
}

void
AndroidBridge::SetSoftwareLayerClient(jobject obj)
{
    mSoftwareLayerClient.Init(obj);
}

void
AndroidBridge::SetSoftwareLayerClient(jobject obj)
{
    mSoftwareLayerClient.Init(obj);
}

void
AndroidBridge::ShowInputMethodPicker()
{
    ALOG_BRIDGE("AndroidBridge::ShowInputMethodPicker");
    mJNIEnv->CallStaticVoidMethod(mGeckoAppShellClass, jShowInputMethodPicker);
}

bool
AndroidBridge::GetStaticIntField(const char *className, const char *fieldName, PRInt32* aInt)
{
    ALOG_BRIDGE("AndroidBridge::GetStaticIntField %s", fieldName);
    AutoLocalJNIFrame jniFrame(3);
    jclass cls = mJNIEnv->FindClass(className);
    if (!cls)
        return false;

    jfieldID field = mJNIEnv->GetStaticFieldID(cls, fieldName, "I");
    if (!field)
        return false;

    *aInt = static_cast<PRInt32>(mJNIEnv->GetStaticIntField(cls, field));

    return true;
}

bool
AndroidBridge::GetStaticStringField(const char *className, const char *fieldName, nsAString &result)
{
    ALOG_BRIDGE("AndroidBridge::GetStaticIntField %s", fieldName);

    AutoLocalJNIFrame jniFrame(3);
    jclass cls = mJNIEnv->FindClass(className);
    if (!cls)
        return false;

    jfieldID field = mJNIEnv->GetStaticFieldID(cls, fieldName, "Ljava/lang/String;");
    if (!field)
        return false;

    jstring jstr = (jstring) mJNIEnv->GetStaticObjectField(cls, field);
    if (!jstr)
        return false;

    result.Assign(nsJNIString(jstr));
    return true;
}

void
AndroidBridge::SetKeepScreenOn(bool on)
{
    ALOG_BRIDGE("AndroidBridge::SetKeepScreenOn");
    JNI()->CallStaticVoidMethod(sBridge->mGeckoAppShellClass,
                                sBridge->jSetKeepScreenOn, on);
}

// Available for places elsewhere in the code to link to.
bool
mozilla_AndroidBridge_SetMainThread(void *thr)
{
    return AndroidBridge::Bridge()->SetMainThread(thr);
}

JavaVM *
mozilla_AndroidBridge_GetJavaVM()
{
    return AndroidBridge::Bridge()->VM();
}

JNIEnv *
mozilla_AndroidBridge_AttachThread(bool asDaemon)
{
    return AndroidBridge::Bridge()->AttachThread(asDaemon);
}

extern "C" {
    __attribute__ ((visibility("default")))
    JNIEnv * GetJNIForThread()
    {
        return mozilla::AndroidBridge::JNIForThread();
    }
}

jclass GetGeckoAppShellClass()
{
    return mozilla::AndroidBridge::GetGeckoAppShellClass();
}

void
AndroidBridge::ScanMedia(const nsAString& aFile, const nsACString& aMimeType)
{
    AutoLocalJNIFrame jniFrame;
    jstring jstrFile = mJNIEnv->NewString(nsPromiseFlatString(aFile).get(), aFile.Length());

    nsString mimeType2;
    CopyUTF8toUTF16(aMimeType, mimeType2);
    jstring jstrMimeTypes = mJNIEnv->NewString(nsPromiseFlatString(mimeType2).get(), mimeType2.Length());

    mJNIEnv->CallStaticVoidMethod(mGeckoAppShellClass, jScanMedia, jstrFile, jstrMimeTypes);
}

void
AndroidBridge::CreateShortcut(const nsAString& aTitle, const nsAString& aURI, const nsAString& aIconData, const nsAString& aIntent)
{
  AutoLocalJNIFrame jniFrame;
  jstring jstrTitle = mJNIEnv->NewString(nsPromiseFlatString(aTitle).get(), aTitle.Length());
  jstring jstrURI = mJNIEnv->NewString(nsPromiseFlatString(aURI).get(), aURI.Length());
  jstring jstrIconData = mJNIEnv->NewString(nsPromiseFlatString(aIconData).get(), aIconData.Length());
  jstring jstrIntent = mJNIEnv->NewString(nsPromiseFlatString(aIntent).get(), aIntent.Length());
  
  if (!jstrURI || !jstrTitle || !jstrIconData)
    return;
    
  mJNIEnv->CallStaticVoidMethod(mGeckoAppShellClass, jCreateShortcut, jstrTitle, jstrURI, jstrIconData, jstrIntent);
}

void
AndroidBridge::PostToJavaThread(nsIRunnable* aRunnable, bool aMainThread)
{
<<<<<<< HEAD
    ALOG_BRIDGE("GeckoBridge", "%s", __PRETTY_FUNCTION__);
    JNIEnv* env = AndroidBridge::AttachThread(false);
    if (!env) {
        ALOG_BRIDGE("no jni env in %s!!", __PRETTY_FUNCTION__);
=======
    JNIEnv* env = AndroidBridge::AttachThread(false);
    if (!env) {
>>>>>>> 60e3b73d
        return;
    }
    mRunnableQueue.AppendObject(aRunnable);
    env->CallStaticVoidMethod(mGeckoAppShellClass, jPostToJavaThread, (jboolean)aMainThread);

    jthrowable ex = env->ExceptionOccurred();
    if (ex) {
        env->ExceptionDescribe();
        env->ExceptionClear();
    }
<<<<<<< HEAD
    ALOG_BRIDGE("leaving %s", __PRETTY_FUNCTION__);
=======
>>>>>>> 60e3b73d
}

void
AndroidBridge::ExecuteNextRunnable()
{
<<<<<<< HEAD
    ALOG_BRIDGE("%s", __PRETTY_FUNCTION__);

    JNIEnv* env = AndroidBridge::AttachThread(false);
    if (!env) {
        ALOG_BRIDGE("no jni env in %s!!", __PRETTY_FUNCTION__);
=======
    JNIEnv* env = AndroidBridge::AttachThread(false);
    if (!env) {
>>>>>>> 60e3b73d
        return;
    }

    if (mRunnableQueue.Count() > 0) {
        nsIRunnable* r = mRunnableQueue[0];
<<<<<<< HEAD
        ALOG_BRIDGE("going to run %p", r);
        r->Run();
        mRunnableQueue.RemoveObjectAt(0);
    }
    ALOG_BRIDGE("leaving %s", __PRETTY_FUNCTION__);
}

void
AndroidBridge::HandleGeckoMessage(const nsAString &aMessage, nsAString &aRet)
{
    ALOG_BRIDGE("%s", __PRETTY_FUNCTION__);
    JNIEnv* env = AndroidBridge::AttachThread(false);
    if (!env) {
        ALOG_BRIDGE("no jni env in %s!!", __PRETTY_FUNCTION__);
        return;
    }

    AutoLocalJNIFrame jniFrame(1);
    jstring jMessage = mJNIEnv->NewString(nsPromiseFlatString(aMessage).get(), aMessage.Length());
    jstring returnMessage =  static_cast<jstring>(env->CallStaticObjectMethod(mGeckoAppShellClass, jHandleGeckoMessage, jMessage));

    jthrowable ex = env->ExceptionOccurred();
    if (ex) {
        env->ExceptionDescribe();
        env->ExceptionClear();
    }
    nsJNIString jniStr(returnMessage);
    aRet.Assign(jniStr);
    ALOG_BRIDGE("leaving %s", __PRETTY_FUNCTION__);
}

void
AndroidBridge::CheckURIVisited(const nsAString& aURI)
{
  AutoLocalJNIFrame jniFrame(1);
  jstring jstrURI = mJNIEnv->NewString(nsPromiseFlatString(aURI).get(), aURI.Length());
  mJNIEnv->CallStaticVoidMethod(mGeckoAppShellClass, jCheckUriVisited, jstrURI);
}

void
AndroidBridge::MarkURIVisited(const nsAString& aURI)
{
  AutoLocalJNIFrame jniFrame(1);
  jstring jstrURI = mJNIEnv->NewString(nsPromiseFlatString(aURI).get(), aURI.Length());
  mJNIEnv->CallStaticVoidMethod(mGeckoAppShellClass, jMarkUriVisited, jstrURI);
=======
        r->Run();
        mRunnableQueue.RemoveObjectAt(0);
    }
>>>>>>> 60e3b73d
}

void
AndroidBridge::OpenGraphicsLibraries()
{
    if (!mOpenedGraphicsLibraries) {
        // Try to dlopen libjnigraphics.so for direct bitmap access on
        // Android 2.2+ (API level 8)
        mOpenedGraphicsLibraries = true;
        mHasNativeWindowAccess = false;
        mHasNativeBitmapAccess = false;

        void *handle = dlopen("/system/lib/libjnigraphics.so", RTLD_LAZY | RTLD_LOCAL);
        if (handle) {
            AndroidBitmap_getInfo = (int (*)(JNIEnv *, jobject, void *))dlsym(handle, "AndroidBitmap_getInfo");
            AndroidBitmap_lockPixels = (int (*)(JNIEnv *, jobject, void **))dlsym(handle, "AndroidBitmap_lockPixels");
            AndroidBitmap_unlockPixels = (int (*)(JNIEnv *, jobject))dlsym(handle, "AndroidBitmap_unlockPixels");

            mHasNativeBitmapAccess = AndroidBitmap_getInfo && AndroidBitmap_lockPixels && AndroidBitmap_unlockPixels;

            ALOG_BRIDGE("Successfully opened libjnigraphics.so, have native bitmap access? %d", mHasNativeBitmapAccess);
        }

        // Try to dlopen libandroid.so for and native window access on
        // Android 2.3+ (API level 9)
        handle = dlopen("/system/lib/libandroid.so", RTLD_LAZY | RTLD_LOCAL);
        if (handle) {
            ANativeWindow_fromSurface = (void* (*)(JNIEnv*, jobject))dlsym(handle, "ANativeWindow_fromSurface");
            ANativeWindow_release = (void (*)(void*))dlsym(handle, "ANativeWindow_release");
            ANativeWindow_setBuffersGeometry = (int (*)(void*, int, int, int)) dlsym(handle, "ANativeWindow_setBuffersGeometry");
            ANativeWindow_lock = (int (*)(void*, void*, void*)) dlsym(handle, "ANativeWindow_lock");
            ANativeWindow_unlockAndPost = (int (*)(void*))dlsym(handle, "ANativeWindow_unlockAndPost");
            mHasNativeWindowAccess = ANativeWindow_fromSurface && ANativeWindow_release && ANativeWindow_lock && ANativeWindow_unlockAndPost;
            ALOG_BRIDGE("Successfully opened libandroid.so, have native window access? %d", mHasNativeWindowAccess);
        }
    }
}

void
AndroidBridge::FireAndWaitForTracerEvent() {
    mJNIEnv->CallStaticVoidMethod(mGeckoAppShellClass, 
                                  jFireAndWaitForTracerEvent);
}


namespace mozilla {
    class TracerRunnable : public nsRunnable{
    public:
        TracerRunnable() {
            mTracerLock = new Mutex("TracerRunnable");
            mTracerCondVar = new CondVar(*mTracerLock, "TracerRunnable");
            mMainThread = do_GetMainThread();
            
        }
        ~TracerRunnable() {
            delete mTracerCondVar;
            delete mTracerLock;
            mTracerLock = nsnull;
            mTracerCondVar = nsnull;
        }

        virtual nsresult Run() {
            MutexAutoLock lock(*mTracerLock);
            if (!AndroidBridge::Bridge())
                return NS_OK;
            
            AndroidBridge::Bridge()->FireAndWaitForTracerEvent();
            mHasRun = PR_TRUE;
            mTracerCondVar->Notify();
            return NS_OK;
        }
        
        bool Fire() {
            if (!mTracerLock || !mTracerCondVar)
                return false;
            MutexAutoLock lock(*mTracerLock);
            mHasRun = PR_FALSE;
            mMainThread->Dispatch(this, NS_DISPATCH_NORMAL);
            while (!mHasRun)
                mTracerCondVar->Wait();
            return true;
        }

        void Signal() {
            MutexAutoLock lock(*mTracerLock);
            mHasRun = PR_TRUE;
            mTracerCondVar->Notify();
        }
    private:
        Mutex* mTracerLock;
        CondVar* mTracerCondVar;
        PRBool mHasRun;
        nsCOMPtr<nsIThread> mMainThread;

    };
    nsCOMPtr<TracerRunnable> sTracerRunnable;

    bool InitWidgetTracing() {
        if (!sTracerRunnable)
            sTracerRunnable = new TracerRunnable();
        return true;
    }

    void CleanUpWidgetTracing() {
        if (sTracerRunnable)
            delete sTracerRunnable;
        sTracerRunnable = nsnull;
    }

    bool FireAndWaitForTracerEvent() {
        if (sTracerRunnable)
            return sTracerRunnable->Fire();
        return false;
    }

   void SignalTracerThread()
   {
       if (sTracerRunnable)
           return sTracerRunnable->Signal();
   }

}
bool
AndroidBridge::HasNativeBitmapAccess()
{
    OpenGraphicsLibraries();

    return mHasNativeBitmapAccess;
}

bool
AndroidBridge::ValidateBitmap(jobject bitmap, int width, int height)
{
    // This structure is defined in Android API level 8's <android/bitmap.h>
    // Because we can't depend on this, we get the function pointers via dlsym
    // and define this struct ourselves.
    struct BitmapInfo {
        uint32_t width;
        uint32_t height;
        uint32_t stride;
        uint32_t format;
        uint32_t flags;
    };

    int err;
    struct BitmapInfo info = { 0, };

    if ((err = AndroidBitmap_getInfo(JNI(), bitmap, &info)) != 0) {
        ALOG_BRIDGE("AndroidBitmap_getInfo failed! (error %d)", err);
        return false;
    }

    if (info.width != width || info.height != height)
        return false;

    return true;
}

bool
AndroidBridge::InitCamera(const nsCString& contentType, PRUint32 camera, PRUint32 *width, PRUint32 *height, PRUint32 *fps)
{
    AutoLocalJNIFrame jniFrame;

    NS_ConvertASCIItoUTF16 s(contentType);
    jstring jstrContentType = mJNIEnv->NewString(s.get(), NS_strlen(s.get()));
    jobject obj = mJNIEnv->CallStaticObjectMethod(mGeckoAppShellClass, jInitCamera, jstrContentType, camera, *width, *height);
    jintArray arr = static_cast<jintArray>(obj);
    if (!arr)
        return false;

    jint *elements = mJNIEnv->GetIntArrayElements(arr, 0);

    *width = elements[1];
    *height = elements[2];
    *fps = elements[3];

    bool res = elements[0] == 1;

    mJNIEnv->ReleaseIntArrayElements(arr, elements, 0);

    return res;
}

void
AndroidBridge::CloseCamera() {
    AutoLocalJNIFrame jniFrame;

    mJNIEnv->CallStaticVoidMethod(mGeckoAppShellClass, jCloseCamera);
}

void
AndroidBridge::EnableBatteryNotifications()
{
    ALOG_BRIDGE("AndroidBridge::EnableBatteryObserver");

    mJNIEnv->CallStaticVoidMethod(mGeckoAppShellClass, jEnableBatteryNotifications);
}

void
AndroidBridge::DisableBatteryNotifications()
{
    ALOG_BRIDGE("AndroidBridge::DisableBatteryNotifications");

    mJNIEnv->CallStaticVoidMethod(mGeckoAppShellClass, jDisableBatteryNotifications);
}

void
AndroidBridge::GetCurrentBatteryInformation(hal::BatteryInformation* aBatteryInfo)
{
    ALOG_BRIDGE("AndroidBridge::GetCurrentBatteryInformation");

    AutoLocalJNIFrame jniFrame;

    // To prevent calling too many methods through JNI, the Java method returns
    // an array of double even if we actually want a double and a boolean.
    jobject obj = mJNIEnv->CallStaticObjectMethod(mGeckoAppShellClass, jGetCurrentBatteryInformation);
    jdoubleArray arr = static_cast<jdoubleArray>(obj);
    if (!arr || mJNIEnv->GetArrayLength(arr) != 3) {
        return;
    }

    jdouble* info = mJNIEnv->GetDoubleArrayElements(arr, 0);

    aBatteryInfo->level() = info[0];
    aBatteryInfo->charging() = info[1] == 1.0f;
    aBatteryInfo->remainingTime() = info[2];

    mJNIEnv->ReleaseDoubleArrayElements(arr, info, 0);
}

void
AndroidBridge::HandleGeckoMessage(const nsAString &aMessage, nsAString &aRet)
{
    ALOG_BRIDGE("%s", __PRETTY_FUNCTION__);
    JNIEnv* env = AndroidBridge::AttachThread(false);
    if (!env) {
        ALOG_BRIDGE("no jni env in %s!!", __PRETTY_FUNCTION__);
        return;
    }

    AutoLocalJNIFrame jniFrame(1);
    jstring jMessage = mJNIEnv->NewString(nsPromiseFlatString(aMessage).get(), aMessage.Length());
    jstring returnMessage =  static_cast<jstring>(env->CallStaticObjectMethod(mGeckoAppShellClass, jHandleGeckoMessage, jMessage));

    jthrowable ex = env->ExceptionOccurred();
    if (ex) {
        env->ExceptionDescribe();
        env->ExceptionClear();
    }
    nsJNIString jniStr(returnMessage);
    aRet.Assign(jniStr);
    ALOG_BRIDGE("leaving %s", __PRETTY_FUNCTION__);
}

void
AndroidBridge::CheckURIVisited(const nsAString& aURI)
{
  AutoLocalJNIFrame jniFrame(1);
  jstring jstrURI = mJNIEnv->NewString(nsPromiseFlatString(aURI).get(), aURI.Length());
  mJNIEnv->CallStaticVoidMethod(mGeckoAppShellClass, jCheckUriVisited, jstrURI);
}

void
AndroidBridge::MarkURIVisited(const nsAString& aURI)
{
  AutoLocalJNIFrame jniFrame(1);
  jstring jstrURI = mJNIEnv->NewString(nsPromiseFlatString(aURI).get(), aURI.Length());
  mJNIEnv->CallStaticVoidMethod(mGeckoAppShellClass, jMarkUriVisited, jstrURI);
}

void AndroidBridge::EmitGeckoAccessibilityEvent (PRInt32 eventType, const nsAString& role, const nsAString& text, const nsAString& description, bool enabled, bool checked, bool password) {
    AutoLocalJNIFrame jniFrame;
    jstring jstrRole = mJNIEnv->NewString(nsPromiseFlatString(role).get(), role.Length());
    jstring jstrText = mJNIEnv->NewString(nsPromiseFlatString(text).get(), text.Length());
    jstring jstrDescription = mJNIEnv->NewString(nsPromiseFlatString(description).get(), description.Length());
    mJNIEnv->CallStaticVoidMethod(mGeckoAppShellClass, jEmitGeckoAccessibilityEvent, eventType, jstrRole, jstrText, jstrDescription, enabled, checked, password);
}

void AndroidBridge::EmitGeckoAccessibilityEvent (PRInt32 eventType, const nsAString& role, const nsAString& text, const nsAString& description, bool enabled, bool checked, bool password) {
    AutoLocalJNIFrame jniFrame;
    jstring jstrRole = mJNIEnv->NewString(nsPromiseFlatString(role).get(), role.Length());
    jstring jstrText = mJNIEnv->NewString(nsPromiseFlatString(text).get(), text.Length());
    jstring jstrDescription = mJNIEnv->NewString(nsPromiseFlatString(description).get(), description.Length());

    mJNIEnv->CallStaticVoidMethod(mGeckoAppShellClass, jEmitGeckoAccessibilityEvent, eventType, jstrRole, jstrText, jstrDescription, enabled, checked, password);
}

void *
AndroidBridge::LockBitmap(jobject bitmap)
{
    int err;
    void *buf;

    if ((err = AndroidBitmap_lockPixels(JNI(), bitmap, &buf)) != 0) {
        ALOG_BRIDGE("AndroidBitmap_lockPixels failed! (error %d)", err);
        buf = nsnull;
    }

    return buf;
}

void
AndroidBridge::UnlockBitmap(jobject bitmap)
{
    int err;
    if ((err = AndroidBitmap_unlockPixels(JNI(), bitmap)) != 0)
        ALOG_BRIDGE("AndroidBitmap_unlockPixels failed! (error %d)", err);
}


bool
AndroidBridge::HasNativeWindowAccess()
{
    OpenGraphicsLibraries();

    return mHasNativeWindowAccess;
}

void*
AndroidBridge::AcquireNativeWindow(jobject surface)
{
    if (!HasNativeWindowAccess())
        return nsnull;

    return ANativeWindow_fromSurface(JNI(), surface);
}

void
AndroidBridge::ReleaseNativeWindow(void *window)
{
    if (!window)
        return;

    ANativeWindow_release(window);
}

bool
AndroidBridge::SetNativeWindowFormat(void *window, int format)
{
    return ANativeWindow_setBuffersGeometry(window, 0, 0, format) == 0;
}

bool
AndroidBridge::LockWindow(void *window, unsigned char **bits, int *width, int *height, int *format, int *stride)
{
    /* Copied from native_window.h in Android NDK (platform-9) */
    typedef struct ANativeWindow_Buffer {
        // The number of pixels that are show horizontally.
        int32_t width;

        // The number of pixels that are shown vertically.
        int32_t height;

        // The number of *pixels* that a line in the buffer takes in
        // memory.  This may be >= width.
        int32_t stride;

        // The format of the buffer.  One of WINDOW_FORMAT_*
        int32_t format;

        // The actual bits.
        void* bits;

        // Do not touch.
        uint32_t reserved[6];
    } ANativeWindow_Buffer;

    int err;
    ANativeWindow_Buffer buffer;

    *bits = NULL;
    *width = *height = *format = 0;
    if ((err = ANativeWindow_lock(window, (void*)&buffer, NULL)) != 0) {
        ALOG_BRIDGE("ANativeWindow_lock failed! (error %d)", err);
        return false;
    }

    *bits = (unsigned char*)buffer.bits;
    *width = buffer.width;
    *height = buffer.height;
    *format = buffer.format;
    *stride = buffer.stride;

    return true;
}

bool
AndroidBridge::UnlockWindow(void* window)
{
    int err;
    if ((err = ANativeWindow_unlockAndPost(window)) != 0) {
        ALOG_BRIDGE("ANativeWindow_unlockAndPost failed! (error %d)", err);
        return false;
    }

    return true;
}

/* Implementation file */
NS_IMPL_ISUPPORTS1(nsAndroidBridge, nsIAndroidBridge)

nsAndroidBridge::nsAndroidBridge()
{
}

nsAndroidBridge::~nsAndroidBridge()
{
}

/* void handleGeckoEvent (in AString message); */
NS_IMETHODIMP nsAndroidBridge::HandleGeckoMessage(const nsAString & message, nsAString &aRet NS_OUTPARAM)
{
    AndroidBridge::Bridge()->HandleGeckoMessage(message, aRet);
    return NS_OK;
}<|MERGE_RESOLUTION|>--- conflicted
+++ resolved
@@ -102,8 +102,8 @@
 AndroidBridge::Init(JNIEnv *jEnv,
                     jclass jGeckoAppShellClass)
 {
-    ALOG_BRIDGE("AndroidBridge::Init");
     jEnv->GetJavaVM(&mJavaVM);
+    ALOG_BRIDGE("AndroidBridge::Init1");
 
     mJNIEnv = nsnull;
     mThread = nsnull;
@@ -139,6 +139,7 @@
     jGetDpi = (jmethodID) jEnv->GetStaticMethodID(jGeckoAppShellClass, "getDpi", "()I");
     jSetFullScreen = (jmethodID) jEnv->GetStaticMethodID(jGeckoAppShellClass, "setFullScreen", "(Z)V");
     jShowInputMethodPicker = (jmethodID) jEnv->GetStaticMethodID(jGeckoAppShellClass, "showInputMethodPicker", "()V");
+    jHideProgressDialog = (jmethodID) jEnv->GetStaticMethodID(jGeckoAppShellClass, "hideProgressDialog", "()V");
     jPerformHapticFeedback = (jmethodID) jEnv->GetStaticMethodID(jGeckoAppShellClass, "performHapticFeedback", "(Z)V");
     jVibrate1 = (jmethodID) jEnv->GetStaticMethodID(jGeckoAppShellClass, "vibrate", "(J)V");
     jVibrateA = (jmethodID) jEnv->GetStaticMethodID(jGeckoAppShellClass, "vibrate", "([JI)V");
@@ -153,13 +154,9 @@
     jFireAndWaitForTracerEvent = (jmethodID) jEnv->GetStaticMethodID(jGeckoAppShellClass, "fireAndWaitForTracerEvent", "()V");   
     jCreateShortcut = (jmethodID) jEnv->GetStaticMethodID(jGeckoAppShellClass, "createShortcut", "(Ljava/lang/String;Ljava/lang/String;Ljava/lang/String;Ljava/lang/String;)V");
     jGetShowPasswordSetting = (jmethodID) jEnv->GetStaticMethodID(jGeckoAppShellClass, "getShowPasswordSetting", "()Z");
-    jGetAccessibilityEnabled = (jmethodID) jEnv->GetStaticMethodID(jGeckoAppShellClass, "getAccessibilityEnabled", "()Z");
     jPostToJavaThread = (jmethodID) jEnv->GetStaticMethodID(jGeckoAppShellClass, "postToJavaThread", "(Z)V");
     jInitCamera = (jmethodID) jEnv->GetStaticMethodID(jGeckoAppShellClass, "initCamera", "(Ljava/lang/String;III)[I");
     jCloseCamera = (jmethodID) jEnv->GetStaticMethodID(jGeckoAppShellClass, "closeCamera", "()V");
-    jHandleGeckoMessage = (jmethodID) jEnv->GetStaticMethodID(jGeckoAppShellClass, "handleGeckoMessage", "(Ljava/lang/String;)Ljava/lang/String;");
-    jCheckUriVisited = (jmethodID) jEnv->GetStaticMethodID(jGeckoAppShellClass, "checkUriVisited", "(Ljava/lang/String;)V");
-    jMarkUriVisited = (jmethodID) jEnv->GetStaticMethodID(jGeckoAppShellClass, "markUriVisited", "(Ljava/lang/String;)V");
     jEnableBatteryNotifications = (jmethodID) jEnv->GetStaticMethodID(jGeckoAppShellClass, "enableBatteryNotifications", "()V");
     jDisableBatteryNotifications = (jmethodID) jEnv->GetStaticMethodID(jGeckoAppShellClass, "disableBatteryNotifications", "()V");
     jGetCurrentBatteryInformation = (jmethodID) jEnv->GetStaticMethodID(jGeckoAppShellClass, "getCurrentBatteryInformation", "()[D");
@@ -668,8 +665,6 @@
 }
 
 void
-<<<<<<< HEAD
-=======
 AndroidBridge::HideProgressDialogOnce()
 {
     static bool once = false;
@@ -688,7 +683,6 @@
 }
 
 void
->>>>>>> 60e3b73d
 AndroidBridge::PerformHapticFeedback(bool aIsLongPress)
 {
     ALOG_BRIDGE("AndroidBridge::PerformHapticFeedback");
@@ -851,17 +845,10 @@
     return mJNIEnv->CallStaticBooleanMethod(mGeckoAppShellClass, jGetShowPasswordSetting);
 }
 
-bool
-AndroidBridge::GetAccessibilityEnabled()
-{
-    ALOG_BRIDGE("AndroidBridge::GetAccessibilityEnabled");
-    return mJNIEnv->CallStaticBooleanMethod(mGeckoAppShellClass, jGetAccessibilityEnabled);
-}
-
-void
-AndroidBridge::SetSoftwareLayerClient(jobject obj)
-{
-    mSoftwareLayerClient.Init(obj);
+void
+AndroidBridge::SetSurfaceView(jobject obj)
+{
+    mSurfaceView.Init(obj);
 }
 
 void
@@ -875,6 +862,51 @@
 {
     ALOG_BRIDGE("AndroidBridge::ShowInputMethodPicker");
     mJNIEnv->CallStaticVoidMethod(mGeckoAppShellClass, jShowInputMethodPicker);
+}
+
+void *
+AndroidBridge::CallEglCreateWindowSurface(void *dpy, void *config, AndroidGeckoSurfaceView &sview)
+{
+    ALOG_BRIDGE("AndroidBridge::CallEglCreateWindowSurface");
+    AutoLocalJNIFrame jniFrame;
+
+    /*
+     * This is basically:
+     *
+     *    s = EGLContext.getEGL().eglCreateWindowSurface(new EGLDisplayImpl(dpy),
+     *                                                   new EGLConfigImpl(config),
+     *                                                   view.getHolder(), null);
+     *    return s.mEGLSurface;
+     *
+     * We can't do it from java, because the EGLConfigImpl constructor is private.
+     */
+
+    jobject surfaceHolder = sview.GetSurfaceHolder();
+    if (!surfaceHolder)
+        return nsnull;
+
+    // grab some fields and methods we'll need
+    jmethodID constructConfig = mJNIEnv->GetMethodID(jEGLConfigImplClass, "<init>", "(I)V");
+    jmethodID constructDisplay = mJNIEnv->GetMethodID(jEGLDisplayImplClass, "<init>", "(I)V");
+
+    jmethodID getEgl = mJNIEnv->GetStaticMethodID(jEGLContextClass, "getEGL", "()Ljavax/microedition/khronos/egl/EGL;");
+    jmethodID createWindowSurface = mJNIEnv->GetMethodID(jEGL10Class, "eglCreateWindowSurface", "(Ljavax/microedition/khronos/egl/EGLDisplay;Ljavax/microedition/khronos/egl/EGLConfig;Ljava/lang/Object;[I)Ljavax/microedition/khronos/egl/EGLSurface;");
+
+    jobject egl = mJNIEnv->CallStaticObjectMethod(jEGLContextClass, getEgl);
+
+    jobject jdpy = mJNIEnv->NewObject(jEGLDisplayImplClass, constructDisplay, (int) dpy);
+    jobject jconf = mJNIEnv->NewObject(jEGLConfigImplClass, constructConfig, (int) config);
+
+    // make the call
+    jobject surf = mJNIEnv->CallObjectMethod(egl, createWindowSurface, jdpy, jconf, surfaceHolder, NULL);
+    if (!surf)
+        return nsnull;
+
+    jfieldID sfield = mJNIEnv->GetFieldID(jEGLSurfaceImplClass, "mEGLSurface", "I");
+
+    jint realSurface = mJNIEnv->GetIntField(surf, sfield);
+
+    return (void*) realSurface;
 }
 
 bool
@@ -988,15 +1020,8 @@
 void
 AndroidBridge::PostToJavaThread(nsIRunnable* aRunnable, bool aMainThread)
 {
-<<<<<<< HEAD
-    ALOG_BRIDGE("GeckoBridge", "%s", __PRETTY_FUNCTION__);
     JNIEnv* env = AndroidBridge::AttachThread(false);
     if (!env) {
-        ALOG_BRIDGE("no jni env in %s!!", __PRETTY_FUNCTION__);
-=======
-    JNIEnv* env = AndroidBridge::AttachThread(false);
-    if (!env) {
->>>>>>> 60e3b73d
         return;
     }
     mRunnableQueue.AppendObject(aRunnable);
@@ -1007,81 +1032,21 @@
         env->ExceptionDescribe();
         env->ExceptionClear();
     }
-<<<<<<< HEAD
-    ALOG_BRIDGE("leaving %s", __PRETTY_FUNCTION__);
-=======
->>>>>>> 60e3b73d
 }
 
 void
 AndroidBridge::ExecuteNextRunnable()
 {
-<<<<<<< HEAD
-    ALOG_BRIDGE("%s", __PRETTY_FUNCTION__);
-
     JNIEnv* env = AndroidBridge::AttachThread(false);
     if (!env) {
-        ALOG_BRIDGE("no jni env in %s!!", __PRETTY_FUNCTION__);
-=======
-    JNIEnv* env = AndroidBridge::AttachThread(false);
-    if (!env) {
->>>>>>> 60e3b73d
         return;
     }
 
     if (mRunnableQueue.Count() > 0) {
         nsIRunnable* r = mRunnableQueue[0];
-<<<<<<< HEAD
-        ALOG_BRIDGE("going to run %p", r);
         r->Run();
         mRunnableQueue.RemoveObjectAt(0);
     }
-    ALOG_BRIDGE("leaving %s", __PRETTY_FUNCTION__);
-}
-
-void
-AndroidBridge::HandleGeckoMessage(const nsAString &aMessage, nsAString &aRet)
-{
-    ALOG_BRIDGE("%s", __PRETTY_FUNCTION__);
-    JNIEnv* env = AndroidBridge::AttachThread(false);
-    if (!env) {
-        ALOG_BRIDGE("no jni env in %s!!", __PRETTY_FUNCTION__);
-        return;
-    }
-
-    AutoLocalJNIFrame jniFrame(1);
-    jstring jMessage = mJNIEnv->NewString(nsPromiseFlatString(aMessage).get(), aMessage.Length());
-    jstring returnMessage =  static_cast<jstring>(env->CallStaticObjectMethod(mGeckoAppShellClass, jHandleGeckoMessage, jMessage));
-
-    jthrowable ex = env->ExceptionOccurred();
-    if (ex) {
-        env->ExceptionDescribe();
-        env->ExceptionClear();
-    }
-    nsJNIString jniStr(returnMessage);
-    aRet.Assign(jniStr);
-    ALOG_BRIDGE("leaving %s", __PRETTY_FUNCTION__);
-}
-
-void
-AndroidBridge::CheckURIVisited(const nsAString& aURI)
-{
-  AutoLocalJNIFrame jniFrame(1);
-  jstring jstrURI = mJNIEnv->NewString(nsPromiseFlatString(aURI).get(), aURI.Length());
-  mJNIEnv->CallStaticVoidMethod(mGeckoAppShellClass, jCheckUriVisited, jstrURI);
-}
-
-void
-AndroidBridge::MarkURIVisited(const nsAString& aURI)
-{
-  AutoLocalJNIFrame jniFrame(1);
-  jstring jstrURI = mJNIEnv->NewString(nsPromiseFlatString(aURI).get(), aURI.Length());
-  mJNIEnv->CallStaticVoidMethod(mGeckoAppShellClass, jMarkUriVisited, jstrURI);
-=======
-        r->Run();
-        mRunnableQueue.RemoveObjectAt(0);
-    }
->>>>>>> 60e3b73d
 }
 
 void
@@ -1114,7 +1079,9 @@
             ANativeWindow_setBuffersGeometry = (int (*)(void*, int, int, int)) dlsym(handle, "ANativeWindow_setBuffersGeometry");
             ANativeWindow_lock = (int (*)(void*, void*, void*)) dlsym(handle, "ANativeWindow_lock");
             ANativeWindow_unlockAndPost = (int (*)(void*))dlsym(handle, "ANativeWindow_unlockAndPost");
+
             mHasNativeWindowAccess = ANativeWindow_fromSurface && ANativeWindow_release && ANativeWindow_lock && ANativeWindow_unlockAndPost;
+
             ALOG_BRIDGE("Successfully opened libandroid.so, have native window access? %d", mHasNativeWindowAccess);
         }
     }
@@ -1360,15 +1327,6 @@
     mJNIEnv->CallStaticVoidMethod(mGeckoAppShellClass, jEmitGeckoAccessibilityEvent, eventType, jstrRole, jstrText, jstrDescription, enabled, checked, password);
 }
 
-void AndroidBridge::EmitGeckoAccessibilityEvent (PRInt32 eventType, const nsAString& role, const nsAString& text, const nsAString& description, bool enabled, bool checked, bool password) {
-    AutoLocalJNIFrame jniFrame;
-    jstring jstrRole = mJNIEnv->NewString(nsPromiseFlatString(role).get(), role.Length());
-    jstring jstrText = mJNIEnv->NewString(nsPromiseFlatString(text).get(), text.Length());
-    jstring jstrDescription = mJNIEnv->NewString(nsPromiseFlatString(description).get(), description.Length());
-
-    mJNIEnv->CallStaticVoidMethod(mGeckoAppShellClass, jEmitGeckoAccessibilityEvent, eventType, jstrRole, jstrText, jstrDescription, enabled, checked, password);
-}
-
 void *
 AndroidBridge::LockBitmap(jobject bitmap)
 {
