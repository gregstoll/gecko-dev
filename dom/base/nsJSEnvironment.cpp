/* -*- Mode: C++; tab-width: 2; indent-tabs-mode: nil; c-basic-offset: 2 -*- */
/* vim: set ts=2 sw=2 et tw=78: */
/* ***** BEGIN LICENSE BLOCK *****
 * Version: MPL 1.1/GPL 2.0/LGPL 2.1
 *
 * The contents of this file are subject to the Mozilla Public License Version
 * 1.1 (the "License"); you may not use this file except in compliance with
 * the License. You may obtain a copy of the License at
 * http://www.mozilla.org/MPL/
 *
 * Software distributed under the License is distributed on an "AS IS" basis,
 * WITHOUT WARRANTY OF ANY KIND, either express or implied. See the License
 * for the specific language governing rights and limitations under the
 * License.
 *
 * The Original Code is mozilla.org code.
 *
 * The Initial Developer of the Original Code is
 * Netscape Communications Corporation.
 * Portions created by the Initial Developer are Copyright (C) 1998
 * the Initial Developer. All Rights Reserved.
 *
 * Contributor(s):
 *   Mark Hammond <mhammond@skippinet.com.au>
 *
 * Alternatively, the contents of this file may be used under the terms of
 * either of the GNU General Public License Version 2 or later (the "GPL"),
 * or the GNU Lesser General Public License Version 2.1 or later (the "LGPL"),
 * in which case the provisions of the GPL or the LGPL are applicable instead
 * of those above. If you wish to allow use of your version of this file only
 * under the terms of either the GPL or the LGPL, and not to allow others to
 * use your version of this file under the terms of the MPL, indicate your
 * decision by deleting the provisions above and replace them with the notice
 * and other provisions required by the GPL or the LGPL. If you do not delete
 * the provisions above, a recipient may use your version of this file under
 * the terms of any one of the MPL, the GPL or the LGPL.
 *
 * ***** END LICENSE BLOCK ***** */

#include "nsJSEnvironment.h"
#include "nsIScriptGlobalObject.h"
#include "nsIScriptObjectPrincipal.h"
#include "nsIDOMChromeWindow.h"
#include "nsPIDOMWindow.h"
#include "nsIScriptSecurityManager.h"
#include "nsDOMCID.h"
#include "nsIServiceManager.h"
#include "nsIXPConnect.h"
#include "nsIJSContextStack.h"
#include "nsIJSRuntimeService.h"
#include "nsCOMPtr.h"
#include "nsISupportsPrimitives.h"
#include "nsReadableUtils.h"
#include "nsJSUtils.h"
#include "nsIDocShell.h"
#include "nsIDocShellTreeItem.h"
#include "nsPresContext.h"
#include "nsIConsoleService.h"
#include "nsIScriptError.h"
#include "nsIInterfaceRequestor.h"
#include "nsIInterfaceRequestorUtils.h"
#include "nsIPrompt.h"
#include "nsIObserverService.h"
#include "nsGUIEvent.h"
#include "nsThreadUtils.h"
#include "nsITimer.h"
#include "nsIAtom.h"
#include "nsContentUtils.h"
#include "nsEventDispatcher.h"
#include "nsIContent.h"
#include "nsCycleCollector.h"
#include "nsNetUtil.h"
#include "nsXPCOMCIDInternal.h"
#include "nsIXULRuntime.h"

#include "nsDOMClassInfo.h"
#include "xpcpublic.h"

#include "jsdbgapi.h"           // for JS_ClearWatchPointsForObject
#include "jswrapper.h"
#include "nsIArray.h"
#include "nsIObjectInputStream.h"
#include "nsIObjectOutputStream.h"
#include "nsDOMScriptObjectHolder.h"
#include "prmem.h"
#include "WrapperFactory.h"
#include "nsGlobalWindow.h"
#include "nsScriptNameSpaceManager.h"
#include "StructuredCloneTags.h"
#include "mozilla/dom/ImageData.h"

#include "nsJSPrincipals.h"

#ifdef XP_MACOSX
// AssertMacros.h defines 'check' and conflicts with AccessCheck.h
#undef check
#endif
#include "AccessCheck.h"

#ifdef MOZ_JSDEBUGGER
#include "jsdIDebuggerService.h"
#endif
#ifdef MOZ_LOGGING
// Force PR_LOGGING so we can get JS strict warnings even in release builds
#define FORCE_PR_LOG 1
#endif
#include "prlog.h"
#include "prthread.h"

#include "mozilla/FunctionTimer.h"
#include "mozilla/Preferences.h"
#include "mozilla/Telemetry.h"
#include "mozilla/dom/BindingUtils.h"

#include "sampler.h"

using namespace mozilla;
using namespace mozilla::dom;

const size_t gStackSize = 8192;

#ifdef PR_LOGGING
static PRLogModuleInfo* gJSDiagnostics;
#endif

// Thank you Microsoft!
#ifdef CompareString
#undef CompareString
#endif

#define NS_SHRINK_GC_BUFFERS_DELAY  4000 // ms

// The amount of time we wait from the first request to GC to actually
// doing the first GC.
#define NS_FIRST_GC_DELAY           10000 // ms

#define NS_FULL_GC_DELAY            60000 // ms

#define NS_MAX_COMPARTMENT_GC_COUNT 20

// Maximum amount of time that should elapse between incremental GC slices
#define NS_INTERSLICE_GC_DELAY      100 // ms

// The amount of time we wait between a request to CC (after GC ran)
// and doing the actual CC.
#define NS_CC_DELAY                 6000 // ms

#define NS_CC_SKIPPABLE_DELAY       400 // ms

// Force a CC after this long if there's anything in the purple buffer.
#define NS_CC_FORCED                (2 * 60 * PR_USEC_PER_SEC) // 2 min

// Don't allow an incremental GC to lock out the CC for too long.
#define NS_MAX_CC_LOCKEDOUT_TIME    (5 * PR_USEC_PER_SEC) // 5 seconds

// Trigger a CC if the purple buffer exceeds this size when we check it.
#define NS_CC_PURPLE_LIMIT          250

#define JAVASCRIPT nsIProgrammingLanguage::JAVASCRIPT

// if you add statics here, add them to the list in nsJSRuntime::Startup

static nsITimer *sGCTimer;
static nsITimer *sShrinkGCBuffersTimer;
static nsITimer *sCCTimer;
static nsITimer *sFullGCTimer;

static PRTime sLastCCEndTime;

static bool sCCLockedOut;
static PRTime sCCLockedOutTime;

static js::GCSliceCallback sPrevGCSliceCallback;

// The number of currently pending document loads. This count isn't
// guaranteed to always reflect reality and can't easily as we don't
// have an easy place to know when a load ends or is interrupted in
// all cases. This counter also gets reset if we end up GC'ing while
// we're waiting for a slow page to load. IOW, this count may be 0
// even when there are pending loads.
static PRUint32 sPendingLoadCount;
static bool sLoadingInProgress;

static PRUint32 sCCollectedWaitingForGC;
static bool sPostGCEventsToConsole;
static bool sDisableExplicitCompartmentGC;
static PRUint32 sCCTimerFireCount = 0;
static PRUint32 sMinForgetSkippableTime = PR_UINT32_MAX;
static PRUint32 sMaxForgetSkippableTime = 0;
static PRUint32 sTotalForgetSkippableTime = 0;
static PRUint32 sRemovedPurples = 0;
static PRUint32 sForgetSkippableBeforeCC = 0;
static PRUint32 sPreviousSuspectedCount = 0;
static PRUint32 sCompartmentGCCount = NS_MAX_COMPARTMENT_GC_COUNT;
static PRUint32 sCleanupsSinceLastGC = PR_UINT32_MAX;
static bool sNeedsFullCC = false;
static nsJSContext *sContextList = nsnull;

nsScriptNameSpaceManager *gNameSpaceManager;

static nsIJSRuntimeService *sRuntimeService;
JSRuntime *nsJSRuntime::sRuntime;

static const char kJSRuntimeServiceContractID[] =
  "@mozilla.org/js/xpc/RuntimeService;1";

static PRTime sFirstCollectionTime;

static bool sIsInitialized;
static bool sDidShutdown;

static PRInt32 sContextCount;

static PRTime sMaxScriptRunTime;
static PRTime sMaxChromeScriptRunTime;

static nsIScriptSecurityManager *sSecurityManager;

// nsMemoryPressureObserver observes the memory-pressure notifications
// and forces a garbage collection and cycle collection when it happens, if
// the appropriate pref is set.

static bool sGCOnMemoryPressure;

class nsMemoryPressureObserver : public nsIObserver
{
public:
  NS_DECL_ISUPPORTS
  NS_DECL_NSIOBSERVER
};

NS_IMPL_ISUPPORTS1(nsMemoryPressureObserver, nsIObserver)

NS_IMETHODIMP
nsMemoryPressureObserver::Observe(nsISupports* aSubject, const char* aTopic,
                                  const PRUnichar* aData)
{
  if (sGCOnMemoryPressure) {
    nsJSContext::GarbageCollectNow(js::gcreason::MEM_PRESSURE, nsGCShrinking,
                                   true);
    nsJSContext::CycleCollectNow();
  }
  return NS_OK;
}

class nsRootedJSValueArray {
public:
  explicit nsRootedJSValueArray(JSContext *cx) : avr(cx, vals.Length(), vals.Elements()) {}

  bool SetCapacity(JSContext *cx, size_t capacity) {
    bool ok = vals.SetCapacity(capacity);
    if (!ok)
      return false;
    // Values must be safe for the GC to inspect (they must not contain garbage).
    memset(vals.Elements(), 0, vals.Capacity() * sizeof(jsval));
    resetRooter(cx);
    return true;
  }

  jsval *Elements() {
    return vals.Elements();
  }

private:
  void resetRooter(JSContext *cx) {
    avr.changeArray(vals.Elements(), vals.Length());
  }

  nsAutoTArray<jsval, 16> vals;
  JS::AutoArrayRooter avr;
};

/****************************************************************
 ************************** AutoFree ****************************
 ****************************************************************/

class AutoFree {
public:
  AutoFree(void *aPtr) : mPtr(aPtr) {
  }
  ~AutoFree() {
    if (mPtr)
      nsMemory::Free(mPtr);
  }
  void Invalidate() {
    mPtr = 0;
  }
private:
  void *mPtr;
};

// A utility function for script languages to call.  Although it looks small,
// the use of nsIDocShell and nsPresContext triggers a huge number of
// dependencies that most languages would not otherwise need.
// XXXmarkh - This function is mis-placed!
bool
NS_HandleScriptError(nsIScriptGlobalObject *aScriptGlobal,
                     nsScriptErrorEvent *aErrorEvent,
                     nsEventStatus *aStatus)
{
  bool called = false;
  nsCOMPtr<nsPIDOMWindow> win(do_QueryInterface(aScriptGlobal));
  nsIDocShell *docShell = win ? win->GetDocShell() : nsnull;
  if (docShell) {
    nsRefPtr<nsPresContext> presContext;
    docShell->GetPresContext(getter_AddRefs(presContext));

    static PRInt32 errorDepth; // Recursion prevention
    ++errorDepth;

    if (presContext && errorDepth < 2) {
      // Dispatch() must be synchronous for the recursion block
      // (errorDepth) to work.
      nsEventDispatcher::Dispatch(win, presContext, aErrorEvent, nsnull,
                                  aStatus);
      called = true;
    }
    --errorDepth;
  }
  return called;
}

class ScriptErrorEvent : public nsRunnable
{
public:
  ScriptErrorEvent(nsIScriptGlobalObject* aScriptGlobal,
                   nsIPrincipal* aScriptOriginPrincipal,
                   PRUint32 aLineNr, PRUint32 aColumn, PRUint32 aFlags,
                   const nsAString& aErrorMsg,
                   const nsAString& aFileName,
                   const nsAString& aSourceLine,
                   bool aDispatchEvent,
                   PRUint64 aInnerWindowID)
    : mScriptGlobal(aScriptGlobal), mOriginPrincipal(aScriptOriginPrincipal),
      mLineNr(aLineNr), mColumn(aColumn),
    mFlags(aFlags), mErrorMsg(aErrorMsg), mFileName(aFileName),
    mSourceLine(aSourceLine), mDispatchEvent(aDispatchEvent),
    mInnerWindowID(aInnerWindowID)
  {}

  NS_IMETHOD Run()
  {
    nsEventStatus status = nsEventStatus_eIgnore;
    // First, notify the DOM that we have a script error.
    if (mDispatchEvent) {
      nsCOMPtr<nsPIDOMWindow> win(do_QueryInterface(mScriptGlobal));
      nsIDocShell* docShell = win ? win->GetDocShell() : nsnull;
      if (docShell &&
          !JSREPORT_IS_WARNING(mFlags) &&
          !sHandlingScriptError) {
        sHandlingScriptError = true; // Recursion prevention

        nsRefPtr<nsPresContext> presContext;
        docShell->GetPresContext(getter_AddRefs(presContext));

        if (presContext) {
          nsScriptErrorEvent errorevent(true, NS_LOAD_ERROR);

          errorevent.fileName = mFileName.get();

          nsCOMPtr<nsIScriptObjectPrincipal> sop(do_QueryInterface(win));
          NS_ENSURE_STATE(sop);
          nsIPrincipal* p = sop->GetPrincipal();
          NS_ENSURE_STATE(p);

          bool sameOrigin = !mOriginPrincipal;

          if (p && !sameOrigin) {
            if (NS_FAILED(p->Subsumes(mOriginPrincipal, &sameOrigin))) {
              sameOrigin = false;
            }
          }

          NS_NAMED_LITERAL_STRING(xoriginMsg, "Script error.");
          if (sameOrigin) {
            errorevent.errorMsg = mErrorMsg.get();
            errorevent.lineNr = mLineNr;
          } else {
            NS_WARNING("Not same origin error!");
            errorevent.errorMsg = xoriginMsg.get();
            errorevent.lineNr = 0;
          }

          nsEventDispatcher::Dispatch(win, presContext, &errorevent, nsnull,
                                      &status);
        }

        sHandlingScriptError = false;
      }
    }

    if (status != nsEventStatus_eConsumeNoDefault) {
      // Make an nsIScriptError and populate it with information from
      // this error.
      nsCOMPtr<nsIScriptError> errorObject =
        do_CreateInstance("@mozilla.org/scripterror;1");

      if (errorObject != nsnull) {
        nsresult rv = NS_ERROR_NOT_AVAILABLE;

        // Set category to chrome or content
        nsCOMPtr<nsIScriptObjectPrincipal> scriptPrincipal =
          do_QueryInterface(mScriptGlobal);
        NS_ASSERTION(scriptPrincipal, "Global objects must implement "
                     "nsIScriptObjectPrincipal");
        nsCOMPtr<nsIPrincipal> systemPrincipal;
        sSecurityManager->GetSystemPrincipal(getter_AddRefs(systemPrincipal));
        const char * category =
          scriptPrincipal->GetPrincipal() == systemPrincipal
          ? "chrome javascript"
          : "content javascript";

        rv = errorObject->InitWithWindowID(mErrorMsg.get(), mFileName.get(),
                                           mSourceLine.get(),
                                           mLineNr, mColumn, mFlags,
                                           category, mInnerWindowID);

        if (NS_SUCCEEDED(rv)) {
          nsCOMPtr<nsIConsoleService> consoleService =
            do_GetService(NS_CONSOLESERVICE_CONTRACTID, &rv);
          if (NS_SUCCEEDED(rv)) {
            consoleService->LogMessage(errorObject);
          }
        }
      }
    }
    return NS_OK;
  }


  nsCOMPtr<nsIScriptGlobalObject> mScriptGlobal;
  nsCOMPtr<nsIPrincipal>          mOriginPrincipal;
  PRUint32                        mLineNr;
  PRUint32                        mColumn;
  PRUint32                        mFlags;
  nsString                        mErrorMsg;
  nsString                        mFileName;
  nsString                        mSourceLine;
  bool                            mDispatchEvent;
  PRUint64                        mInnerWindowID;

  static bool sHandlingScriptError;
};

bool ScriptErrorEvent::sHandlingScriptError = false;

// NOTE: This function could be refactored to use the above.  The only reason
// it has not been done is that the code below only fills the error event
// after it has a good nsPresContext - whereas using the above function
// would involve always filling it.  Is that a concern?
void
NS_ScriptErrorReporter(JSContext *cx,
                       const char *message,
                       JSErrorReport *report)
{
  // We don't want to report exceptions too eagerly, but warnings in the
  // absence of werror are swallowed whole, so report those now.
  if (!JSREPORT_IS_WARNING(report->flags)) {
    if (JS_DescribeScriptedCaller(cx, nsnull, nsnull)) {
      return;
    }

    nsIXPConnect* xpc = nsContentUtils::XPConnect();
    if (xpc) {
      nsAXPCNativeCallContext *cc = nsnull;
      xpc->GetCurrentNativeCallContext(&cc);
      if (cc) {
        nsAXPCNativeCallContext *prev = cc;
        while (NS_SUCCEEDED(prev->GetPreviousCallContext(&prev)) && prev) {
          PRUint16 lang;
          if (NS_SUCCEEDED(prev->GetLanguage(&lang)) &&
            lang == nsAXPCNativeCallContext::LANG_JS) {
            return;
          }
        }
      }
    }
  }

  // XXX this means we are not going to get error reports on non DOM contexts
  nsIScriptContext *context = nsJSUtils::GetDynamicScriptContext(cx);

  // Note: we must do this before running any more code on cx (if cx is the
  // dynamic script context).
  ::JS_ClearPendingException(cx);

  if (context) {
    nsIScriptGlobalObject *globalObject = context->GetGlobalObject();

    if (globalObject) {
      nsAutoString fileName, msg;
      if (!report->filename) {
        fileName.SetIsVoid(true);
      } else {
        fileName.AssignWithConversion(report->filename);
      }

      const PRUnichar* m = static_cast<const PRUnichar*>(report->ucmessage);
      if (m) {
        const PRUnichar* n = static_cast<const PRUnichar*>
            (js::GetErrorTypeNameFromNumber(cx, report->errorNumber));
        if (n) {
          msg.Assign(n);
          msg.AppendLiteral(": ");
        }
        msg.Append(m);
      }

      if (msg.IsEmpty() && message) {
        msg.AssignWithConversion(message);
      }


      /* We do not try to report Out Of Memory via a dom
       * event because the dom event handler would encounter
       * an OOM exception trying to process the event, and
       * then we'd need to generate a new OOM event for that
       * new OOM instance -- this isn't pretty.
       */
      nsAutoString sourceLine;
      sourceLine.Assign(reinterpret_cast<const PRUnichar*>(report->uclinebuf));
      nsCOMPtr<nsPIDOMWindow> win = do_QueryInterface(globalObject);
      PRUint64 innerWindowID = 0;
      if (win) {
        nsCOMPtr<nsPIDOMWindow> innerWin = win->GetCurrentInnerWindow();
        if (innerWin) {
          innerWindowID = innerWin->WindowID();
        }
      }
      nsContentUtils::AddScriptRunner(
        new ScriptErrorEvent(globalObject,
                             nsJSPrincipals::get(report->originPrincipals),
                             report->lineno,
                             report->uctokenptr - report->uclinebuf,
                             report->flags, msg, fileName, sourceLine,
                             report->errorNumber != JSMSG_OUT_OF_MEMORY,
                             innerWindowID));
    }
  }

#ifdef DEBUG
  // Print it to stderr as well, for the benefit of those invoking
  // mozilla with -console.
  nsCAutoString error;
  error.Assign("JavaScript ");
  if (JSREPORT_IS_STRICT(report->flags))
    error.Append("strict ");
  if (JSREPORT_IS_WARNING(report->flags))
    error.Append("warning: ");
  else
    error.Append("error: ");
  error.Append(report->filename);
  error.Append(", line ");
  error.AppendInt(report->lineno, 10);
  error.Append(": ");
  if (report->ucmessage) {
    AppendUTF16toUTF8(reinterpret_cast<const PRUnichar*>(report->ucmessage),
                      error);
  } else {
    error.Append(message);
  }

  fprintf(stderr, "%s\n", error.get());
  fflush(stderr);
#endif

#ifdef PR_LOGGING
  if (!gJSDiagnostics)
    gJSDiagnostics = PR_NewLogModule("JSDiagnostics");

  if (gJSDiagnostics) {
    PR_LOG(gJSDiagnostics,
           JSREPORT_IS_WARNING(report->flags) ? PR_LOG_WARNING : PR_LOG_ERROR,
           ("file %s, line %u: %s\n%s%s",
            report->filename, report->lineno, message,
            report->linebuf ? report->linebuf : "",
            (report->linebuf &&
             report->linebuf[strlen(report->linebuf)-1] != '\n')
            ? "\n"
            : ""));
  }
#endif
}

#ifdef DEBUG
// A couple of useful functions to call when you're debugging.
nsGlobalWindow *
JSObject2Win(JSContext *cx, JSObject *obj)
{
  nsIXPConnect *xpc = nsContentUtils::XPConnect();
  if (!xpc) {
    return nsnull;
  }

  nsCOMPtr<nsIXPConnectWrappedNative> wrapper;
  xpc->GetWrappedNativeOfJSObject(cx, obj, getter_AddRefs(wrapper));
  if (wrapper) {
    nsCOMPtr<nsPIDOMWindow> win = do_QueryWrappedNative(wrapper);
    if (win) {
      return static_cast<nsGlobalWindow *>
                        (static_cast<nsPIDOMWindow *>(win));
    }
  }

  return nsnull;
}

void
PrintWinURI(nsGlobalWindow *win)
{
  if (!win) {
    printf("No window passed in.\n");
    return;
  }

  nsCOMPtr<nsIDocument> doc = do_QueryInterface(win->GetExtantDocument());
  if (!doc) {
    printf("No document in the window.\n");
    return;
  }

  nsIURI *uri = doc->GetDocumentURI();
  if (!uri) {
    printf("Document doesn't have a URI.\n");
    return;
  }

  nsCAutoString spec;
  uri->GetSpec(spec);
  printf("%s\n", spec.get());
}

void
PrintWinCodebase(nsGlobalWindow *win)
{
  if (!win) {
    printf("No window passed in.\n");
    return;
  }

  nsIPrincipal *prin = win->GetPrincipal();
  if (!prin) {
    printf("Window doesn't have principals.\n");
    return;
  }

  nsCOMPtr<nsIURI> uri;
  prin->GetURI(getter_AddRefs(uri));
  if (!uri) {
    printf("No URI, maybe the system principal.\n");
    return;
  }

  nsCAutoString spec;
  uri->GetSpec(spec);
  printf("%s\n", spec.get());
}

void
DumpString(const nsAString &str)
{
  printf("%s\n", NS_ConvertUTF16toUTF8(str).get());
}
#endif

static already_AddRefed<nsIPrompt>
GetPromptFromContext(nsJSContext* ctx)
{
  nsCOMPtr<nsPIDOMWindow> win(do_QueryInterface(ctx->GetGlobalObject()));
  NS_ENSURE_TRUE(win, nsnull);

  nsIDocShell *docShell = win->GetDocShell();
  NS_ENSURE_TRUE(docShell, nsnull);

  nsCOMPtr<nsIInterfaceRequestor> ireq(do_QueryInterface(docShell));
  NS_ENSURE_TRUE(ireq, nsnull);

  // Get the nsIPrompt interface from the docshell
  nsIPrompt* prompt;
  ireq->GetInterface(NS_GET_IID(nsIPrompt), (void**)&prompt);
  return prompt;
}

JSBool
nsJSContext::DOMOperationCallback(JSContext *cx)
{
  nsresult rv;

  // Get the native context
  nsJSContext *ctx = static_cast<nsJSContext *>(::JS_GetContextPrivate(cx));

  if (!ctx) {
    // Can happen; see bug 355811
    return JS_TRUE;
  }

  // XXX Save the operation callback time so we can restore it after the GC,
  // because GCing can cause JS to run on our context, causing our
  // ScriptEvaluated to be called, and clearing our operation callback time.
  // See bug 302333.
  PRTime callbackTime = ctx->mOperationCallbackTime;
  PRTime modalStateTime = ctx->mModalStateTime;

  // Now restore the callback time and count, in case they got reset.
  ctx->mOperationCallbackTime = callbackTime;
  ctx->mModalStateTime = modalStateTime;

  PRTime now = PR_Now();

  if (callbackTime == 0) {
    // Initialize mOperationCallbackTime to start timing how long the
    // script has run
    ctx->mOperationCallbackTime = now;
    return JS_TRUE;
  }

  if (ctx->mModalStateDepth) {
    // We're waiting on a modal dialog, nothing more to do here.
    return JS_TRUE;
  }

  PRTime duration = now - callbackTime;

  // Check the amount of time this script has been running, or if the
  // dialog is disabled.
  JSObject* global = ::JS_GetGlobalForScopeChain(cx);
  bool isTrackingChromeCodeTime =
    global && xpc::AccessCheck::isChrome(js::GetObjectCompartment(global));
  if (duration < (isTrackingChromeCodeTime ?
                  sMaxChromeScriptRunTime : sMaxScriptRunTime)) {
    return JS_TRUE;
  }

  if (!nsContentUtils::IsSafeToRunScript()) {
    // If it isn't safe to run script, then it isn't safe to bring up the
    // prompt (since that will cause the event loop to spin). In this case
    // (which is rare), we just stop the script... But report a warning so
    // that developers have some idea of what went wrong.

    JS_ReportWarning(cx, "A long running script was terminated");
    return JS_FALSE;
  }

  // If we get here we're most likely executing an infinite loop in JS,
  // we'll tell the user about this and we'll give the user the option
  // of stopping the execution of the script.
  nsCOMPtr<nsIPrompt> prompt = GetPromptFromContext(ctx);
  NS_ENSURE_TRUE(prompt, JS_FALSE);

  // Check if we should offer the option to debug
  JSScript *script;
  unsigned lineno;
  JSBool hasFrame = ::JS_DescribeScriptedCaller(cx, &script, &lineno);

  bool debugPossible = hasFrame && js::CanCallContextDebugHandler(cx);
#ifdef MOZ_JSDEBUGGER
  // Get the debugger service if necessary.
  if (debugPossible) {
    bool jsds_IsOn = false;
    const char jsdServiceCtrID[] = "@mozilla.org/js/jsd/debugger-service;1";
    nsCOMPtr<jsdIExecutionHook> jsdHook;
    nsCOMPtr<jsdIDebuggerService> jsds = do_GetService(jsdServiceCtrID, &rv);

    // Check if there's a user for the debugger service that's 'on' for us
    if (NS_SUCCEEDED(rv)) {
      jsds->GetDebuggerHook(getter_AddRefs(jsdHook));
      jsds->GetIsOn(&jsds_IsOn);
    }

    // If there is a debug handler registered for this runtime AND
    // ((jsd is on AND has a hook) OR (jsd isn't on (something else debugs)))
    // then something useful will be done with our request to debug.
    debugPossible = ((jsds_IsOn && (jsdHook != nsnull)) || !jsds_IsOn);
  }
#endif

  // Get localizable strings
  nsXPIDLString title, msg, stopButton, waitButton, debugButton, neverShowDlg;

  rv = nsContentUtils::GetLocalizedString(nsContentUtils::eDOM_PROPERTIES,
                                          "KillScriptTitle",
                                          title);

  rv |= nsContentUtils::GetLocalizedString(nsContentUtils::eDOM_PROPERTIES,
                                           "StopScriptButton",
                                           stopButton);

  rv |= nsContentUtils::GetLocalizedString(nsContentUtils::eDOM_PROPERTIES,
                                           "WaitForScriptButton",
                                           waitButton);

  rv |= nsContentUtils::GetLocalizedString(nsContentUtils::eDOM_PROPERTIES,
                                           "DontAskAgain",
                                           neverShowDlg);


  if (debugPossible) {
    rv |= nsContentUtils::GetLocalizedString(nsContentUtils::eDOM_PROPERTIES,
                                             "DebugScriptButton",
                                             debugButton);

    rv |= nsContentUtils::GetLocalizedString(nsContentUtils::eDOM_PROPERTIES,
                                             "KillScriptWithDebugMessage",
                                             msg);
  }
  else {
    rv |= nsContentUtils::GetLocalizedString(nsContentUtils::eDOM_PROPERTIES,
                                             "KillScriptMessage",
                                             msg);
  }

  //GetStringFromName can return NS_OK and still give NULL string
  if (NS_FAILED(rv) || !title || !msg || !stopButton || !waitButton ||
      (!debugButton && debugPossible) || !neverShowDlg) {
    NS_ERROR("Failed to get localized strings.");
    return JS_TRUE;
  }

  // Append file and line number information, if available
  if (script) {
    const char *filename = ::JS_GetScriptFilename(cx, script);
    if (filename) {
      nsXPIDLString scriptLocation;
      NS_ConvertUTF8toUTF16 filenameUTF16(filename);
      const PRUnichar *formatParams[] = { filenameUTF16.get() };
      rv = nsContentUtils::FormatLocalizedString(nsContentUtils::eDOM_PROPERTIES,
                                                 "KillScriptLocation",
                                                 formatParams,
                                                 scriptLocation);

      if (NS_SUCCEEDED(rv) && scriptLocation) {
        msg.AppendLiteral("\n\n");
        msg.Append(scriptLocation);
        msg.Append(':');
        msg.AppendInt(lineno);
      }
    }
  }

  PRInt32 buttonPressed = 0; //In case user exits dialog by clicking X
  bool neverShowDlgChk = false;
  PRUint32 buttonFlags = nsIPrompt::BUTTON_POS_1_DEFAULT +
                         (nsIPrompt::BUTTON_TITLE_IS_STRING *
                          (nsIPrompt::BUTTON_POS_0 + nsIPrompt::BUTTON_POS_1));

  // Add a third button if necessary:
  if (debugPossible)
    buttonFlags += nsIPrompt::BUTTON_TITLE_IS_STRING * nsIPrompt::BUTTON_POS_2;

  // Null out the operation callback while we're re-entering JS here.
  ::JS_SetOperationCallback(cx, nsnull);

  // Open the dialog.
  rv = prompt->ConfirmEx(title, msg, buttonFlags, waitButton, stopButton,
                         debugButton, neverShowDlg, &neverShowDlgChk,
                         &buttonPressed);

  ::JS_SetOperationCallback(cx, DOMOperationCallback);

  if (NS_FAILED(rv) || (buttonPressed == 0)) {
    // Allow the script to continue running

    if (neverShowDlgChk) {
      Preferences::SetInt(isTrackingChromeCodeTime ?
        "dom.max_chrome_script_run_time" : "dom.max_script_run_time", 0);
    }

    ctx->mOperationCallbackTime = PR_Now();
    return JS_TRUE;
  }
  else if ((buttonPressed == 2) && debugPossible) {
    return js_CallContextDebugHandler(cx);
  }

  JS_ClearPendingException(cx);
  return JS_FALSE;
}

void
nsJSContext::EnterModalState()
{
  if (!mModalStateDepth) {
    mModalStateTime =  mOperationCallbackTime ? PR_Now() : 0;
  }
  ++mModalStateDepth;
}

void
nsJSContext::LeaveModalState()
{
  if (!mModalStateDepth) {
    NS_ERROR("Uh, mismatched LeaveModalState() call!");

    return;
  }

  --mModalStateDepth;

  // If we're still in a modal dialog, or mOperationCallbackTime is still
  // uninitialized, do nothing.
  if (mModalStateDepth || !mOperationCallbackTime) {
    return;
  }

  // If mOperationCallbackTime was set when we entered the first dialog
  // (and mModalStateTime is thus non-zero), adjust mOperationCallbackTime
  // to account for time spent in the dialog.
  // If mOperationCallbackTime got set while the modal dialog was open,
  // simply set mOperationCallbackTime to the closing time of the dialog so
  // that we never adjust mOperationCallbackTime to be in the future. 
  if (mModalStateTime) {
    mOperationCallbackTime += PR_Now() - mModalStateTime;
  }
  else {
    mOperationCallbackTime = PR_Now();
  }
}

#define JS_OPTIONS_DOT_STR "javascript.options."

static const char js_options_dot_str[]   = JS_OPTIONS_DOT_STR;
static const char js_strict_option_str[] = JS_OPTIONS_DOT_STR "strict";
#ifdef DEBUG
static const char js_strict_debug_option_str[] = JS_OPTIONS_DOT_STR "strict.debug";
#endif
static const char js_werror_option_str[] = JS_OPTIONS_DOT_STR "werror";
static const char js_relimit_option_str[]= JS_OPTIONS_DOT_STR "relimit";
#ifdef JS_GC_ZEAL
static const char js_zeal_option_str[]        = JS_OPTIONS_DOT_STR "gczeal";
static const char js_zeal_frequency_str[]     = JS_OPTIONS_DOT_STR "gczeal.frequency";
#endif
static const char js_methodjit_content_str[]  = JS_OPTIONS_DOT_STR "methodjit.content";
static const char js_methodjit_chrome_str[]   = JS_OPTIONS_DOT_STR "methodjit.chrome";
static const char js_methodjit_always_str[]   = JS_OPTIONS_DOT_STR "methodjit_always";
static const char js_typeinfer_str[]          = JS_OPTIONS_DOT_STR "typeinference";
static const char js_pccounts_content_str[]   = JS_OPTIONS_DOT_STR "pccounts.content";
static const char js_pccounts_chrome_str[]    = JS_OPTIONS_DOT_STR "pccounts.chrome";
static const char js_jit_hardening_str[]      = JS_OPTIONS_DOT_STR "jit_hardening";
static const char js_memlog_option_str[] = JS_OPTIONS_DOT_STR "mem.log";
<<<<<<< HEAD
static const char js_ion_content_str[]        = JS_OPTIONS_DOT_STR "ion.content";
=======
static const char js_disable_explicit_compartment_gc[] =
  JS_OPTIONS_DOT_STR "disable_explicit_compartment_gc";
>>>>>>> e5d4a2ca

int
nsJSContext::JSOptionChangedCallback(const char *pref, void *data)
{
  nsJSContext *context = reinterpret_cast<nsJSContext *>(data);
  PRUint32 oldDefaultJSOptions = context->mDefaultJSOptions;
  PRUint32 newDefaultJSOptions = oldDefaultJSOptions;

  sPostGCEventsToConsole = Preferences::GetBool(js_memlog_option_str);
  sDisableExplicitCompartmentGC =
    Preferences::GetBool(js_disable_explicit_compartment_gc);

  bool strict = Preferences::GetBool(js_strict_option_str);
  if (strict)
    newDefaultJSOptions |= JSOPTION_STRICT;
  else
    newDefaultJSOptions &= ~JSOPTION_STRICT;

  // The vanilla GetGlobalObject returns null if a global isn't set up on
  // the context yet. We can sometimes be call midway through context init,
  // So ask for the member directly instead.
  nsIScriptGlobalObject *global = context->GetGlobalObjectRef();

  // XXX should we check for sysprin instead of a chrome window, to make
  // XXX components be covered by the chrome pref instead of the content one?
  nsCOMPtr<nsIDOMWindow> contentWindow(do_QueryInterface(global));
  nsCOMPtr<nsIDOMChromeWindow> chromeWindow(do_QueryInterface(global));

  bool useMethodJIT = Preferences::GetBool(chromeWindow || !contentWindow ?
                                               js_methodjit_chrome_str :
                                               js_methodjit_content_str);
  bool usePCCounts = Preferences::GetBool(chromeWindow || !contentWindow ?
                                            js_pccounts_chrome_str :
                                            js_pccounts_content_str);
  bool useMethodJITAlways = Preferences::GetBool(js_methodjit_always_str);
  bool useTypeInference = !chromeWindow && contentWindow && Preferences::GetBool(js_typeinfer_str);
  bool useHardening = Preferences::GetBool(js_jit_hardening_str);
  bool useIon = Preferences::GetBool(js_ion_content_str);
  nsCOMPtr<nsIXULRuntime> xr = do_GetService(XULRUNTIME_SERVICE_CONTRACTID);
  if (xr) {
    bool safeMode = false;
    xr->GetInSafeMode(&safeMode);
    if (safeMode) {
      useMethodJIT = false;
      usePCCounts = false;
      useTypeInference = false;
      useMethodJITAlways = true;
      useHardening = false;
      useIon = false;
    }
  }    

  if (useMethodJIT)
    newDefaultJSOptions |= JSOPTION_METHODJIT;
  else
    newDefaultJSOptions &= ~JSOPTION_METHODJIT;

  if (usePCCounts)
    newDefaultJSOptions |= JSOPTION_PCCOUNT;
  else
    newDefaultJSOptions &= ~JSOPTION_PCCOUNT;

  if (useMethodJITAlways)
    newDefaultJSOptions |= JSOPTION_METHODJIT_ALWAYS;
  else
    newDefaultJSOptions &= ~JSOPTION_METHODJIT_ALWAYS;

  if (useTypeInference)
    newDefaultJSOptions |= JSOPTION_TYPE_INFERENCE;
  else
    newDefaultJSOptions &= ~JSOPTION_TYPE_INFERENCE;

  if (useIon)
    newDefaultJSOptions |= JSOPTION_ION;
  else
    newDefaultJSOptions &= ~JSOPTION_ION;

#ifdef DEBUG
  // In debug builds, warnings are enabled in chrome context if
  // javascript.options.strict.debug is true
  bool strictDebug = Preferences::GetBool(js_strict_debug_option_str);
  if (strictDebug && (newDefaultJSOptions & JSOPTION_STRICT) == 0) {
    if (chromeWindow || !contentWindow)
      newDefaultJSOptions |= JSOPTION_STRICT;
  }
#endif

  bool werror = Preferences::GetBool(js_werror_option_str);
  if (werror)
    newDefaultJSOptions |= JSOPTION_WERROR;
  else
    newDefaultJSOptions &= ~JSOPTION_WERROR;

  bool relimit = Preferences::GetBool(js_relimit_option_str);
  if (relimit)
    newDefaultJSOptions |= JSOPTION_RELIMIT;
  else
    newDefaultJSOptions &= ~JSOPTION_RELIMIT;

  ::JS_SetOptions(context->mContext, newDefaultJSOptions & JSRUNOPTION_MASK);

  // Save the new defaults for the next page load (InitContext).
  context->mDefaultJSOptions = newDefaultJSOptions;

  JSRuntime *rt = JS_GetRuntime(context->mContext);
  JS_SetJitHardening(rt, useHardening);

#ifdef JS_GC_ZEAL
  PRInt32 zeal = Preferences::GetInt(js_zeal_option_str, -1);
  PRInt32 frequency = Preferences::GetInt(js_zeal_frequency_str, JS_DEFAULT_ZEAL_FREQ);
  if (zeal >= 0)
    ::JS_SetGCZeal(context->mContext, (PRUint8)zeal, frequency);
#endif

  return 0;
}

nsJSContext::nsJSContext(JSRuntime *aRuntime)
  : mActive(false),
    mGCOnDestruction(true),
    mExecuteDepth(0)
{
  mNext = sContextList;
  mPrev = &sContextList;
  if (sContextList) {
    sContextList->mPrev = &mNext;
  }
  sContextList = this;

  ++sContextCount;

  mDefaultJSOptions = JSOPTION_PRIVATE_IS_NSISUPPORTS;

  mContext = ::JS_NewContext(aRuntime, gStackSize);
  if (mContext) {
    ::JS_SetContextPrivate(mContext, static_cast<nsIScriptContext *>(this));

    // Preserve any flags the context callback might have set.
    mDefaultJSOptions |= ::JS_GetOptions(mContext);

    // Make sure the new context gets the default context options
    ::JS_SetOptions(mContext, mDefaultJSOptions);

    // Watch for the JS boolean options
    Preferences::RegisterCallback(JSOptionChangedCallback,
                                  js_options_dot_str, this);

    ::JS_SetOperationCallback(mContext, DOMOperationCallback);

    xpc_LocalizeContext(mContext);
  }
  mIsInitialized = false;
  mTerminations = nsnull;
  mScriptsEnabled = true;
  mOperationCallbackTime = 0;
  mModalStateTime = 0;
  mModalStateDepth = 0;
  mProcessingScriptTag = false;
}

nsJSContext::~nsJSContext()
{
#ifdef DEBUG
  nsCycleCollector_DEBUG_wasFreed(static_cast<nsIScriptContext*>(this));
#endif

  *mPrev = mNext;
  if (mNext) {
    mNext->mPrev = mPrev;
  }

  // We may still have pending termination functions if the context is destroyed
  // before they could be executed. In this case, free the references to their
  // parameters, but don't execute the functions (see bug 622326).
  delete mTerminations;

  mGlobalObjectRef = nsnull;

  DestroyJSContext();

  --sContextCount;

  if (!sContextCount && sDidShutdown) {
    // The last context is being deleted, and we're already in the
    // process of shutting down, release the JS runtime service, and
    // the security manager.

    NS_IF_RELEASE(sRuntimeService);
    NS_IF_RELEASE(sSecurityManager);
  }
}

void
nsJSContext::DestroyJSContext()
{
  if (!mContext) {
    return;
  }

  // Clear our entry in the JSContext, bugzilla bug 66413
  ::JS_SetContextPrivate(mContext, nsnull);

  // Unregister our "javascript.options.*" pref-changed callback.
  Preferences::UnregisterCallback(JSOptionChangedCallback,
                                  js_options_dot_str, this);

  if (mGCOnDestruction) {
    PokeGC(js::gcreason::NSJSCONTEXT_DESTROY);
  }
        
  // Let xpconnect destroy the JSContext when it thinks the time is right.
  nsIXPConnect *xpc = nsContentUtils::XPConnect();
  if (xpc) {
    xpc->ReleaseJSContext(mContext, true);
  } else {
    ::JS_DestroyContextNoGC(mContext);
  }
  mContext = nsnull;
}

// QueryInterface implementation for nsJSContext
NS_IMPL_CYCLE_COLLECTION_CLASS(nsJSContext)
NS_IMPL_CYCLE_COLLECTION_TRACE_BEGIN(nsJSContext)
NS_IMPL_CYCLE_COLLECTION_TRACE_END
NS_IMPL_CYCLE_COLLECTION_UNLINK_BEGIN(nsJSContext)
  NS_ASSERTION(!tmp->mContext || js::GetContextOutstandingRequests(tmp->mContext) == 0,
               "Trying to unlink a context with outstanding requests.");
  tmp->mIsInitialized = false;
  tmp->mGCOnDestruction = false;
  tmp->DestroyJSContext();
  NS_IMPL_CYCLE_COLLECTION_UNLINK_NSCOMPTR(mGlobalObjectRef)
NS_IMPL_CYCLE_COLLECTION_UNLINK_END
NS_IMPL_CYCLE_COLLECTION_TRAVERSE_BEGIN_INTERNAL(nsJSContext)
  NS_IMPL_CYCLE_COLLECTION_DESCRIBE(nsJSContext, tmp->GetCCRefcnt())
  NS_IMPL_CYCLE_COLLECTION_TRAVERSE_NSCOMPTR(mGlobalObjectRef)
  NS_CYCLE_COLLECTION_NOTE_EDGE_NAME(cb, "mContext");
  nsContentUtils::XPConnect()->NoteJSContext(tmp->mContext, cb);
NS_IMPL_CYCLE_COLLECTION_TRAVERSE_END

NS_INTERFACE_MAP_BEGIN_CYCLE_COLLECTION(nsJSContext)
  NS_INTERFACE_MAP_ENTRY(nsIScriptContext)
  NS_INTERFACE_MAP_ENTRY(nsIScriptContextPrincipal)
  NS_INTERFACE_MAP_ENTRY(nsIXPCScriptNotify)
  NS_INTERFACE_MAP_ENTRY_AMBIGUOUS(nsISupports, nsIScriptContext)
NS_INTERFACE_MAP_END


NS_IMPL_CYCLE_COLLECTING_ADDREF(nsJSContext)
NS_IMPL_CYCLE_COLLECTING_RELEASE(nsJSContext)

nsrefcnt
nsJSContext::GetCCRefcnt()
{
  nsrefcnt refcnt = mRefCnt.get();
  if (NS_LIKELY(mContext))
    refcnt += js::GetContextOutstandingRequests(mContext);
  return refcnt;
}

nsresult
nsJSContext::EvaluateStringWithValue(const nsAString& aScript,
                                     JSObject* aScopeObject,
                                     nsIPrincipal *aPrincipal,
                                     const char *aURL,
                                     PRUint32 aLineNo,
                                     PRUint32 aVersion,
                                     JS::Value* aRetValue,
                                     bool* aIsUndefined)
{
  NS_TIME_FUNCTION_MIN_FMT(1.0, "%s (line %d) (url: %s, line: %d)", MOZ_FUNCTION_NAME,
                           __LINE__, aURL, aLineNo);

  SAMPLE_LABEL("JS", "EvaluateStringWithValue");
  NS_ABORT_IF_FALSE(aScopeObject,
    "Shouldn't call EvaluateStringWithValue with null scope object.");

  NS_ENSURE_TRUE(mIsInitialized, NS_ERROR_NOT_INITIALIZED);

  if (!mScriptsEnabled) {
    if (aIsUndefined) {
      *aIsUndefined = true;
    }

    return NS_OK;
  }

  xpc_UnmarkGrayObject(aScopeObject);
  nsAutoMicroTask mt;

  // Safety first: get an object representing the script's principals, i.e.,
  // the entities who signed this script, or the fully-qualified-domain-name
  // or "codebase" from which it was loaded.
  nsCOMPtr<nsIPrincipal> principal = aPrincipal;
  nsresult rv;
  if (!aPrincipal) {
    nsIScriptGlobalObject *global = GetGlobalObject();
    if (!global)
      return NS_ERROR_FAILURE;
    nsCOMPtr<nsIScriptObjectPrincipal> objPrincipal =
      do_QueryInterface(global, &rv);
    if (NS_FAILED(rv))
      return NS_ERROR_FAILURE;
    principal = objPrincipal->GetPrincipal();
    if (!principal)
      return NS_ERROR_FAILURE;
  }

  bool ok = false;

  rv = sSecurityManager->CanExecuteScripts(mContext, principal, &ok);
  if (NS_FAILED(rv)) {
    return NS_ERROR_FAILURE;
  }

  // Push our JSContext on the current thread's context stack so JS called
  // from native code via XPConnect uses the right context.  Do this whether
  // or not the SecurityManager said "ok", in order to simplify control flow
  // below where we pop before returning.
  nsCOMPtr<nsIJSContextStack> stack =
           do_GetService("@mozilla.org/js/xpc/ContextStack;1", &rv);
  if (NS_FAILED(rv) || NS_FAILED(stack->Push(mContext))) {
    return NS_ERROR_FAILURE;
  }

  jsval val;

  rv = sSecurityManager->PushContextPrincipal(mContext, nsnull, principal);
  NS_ENSURE_SUCCESS(rv, rv);

  nsJSContext::TerminationFuncHolder holder(this);

  // SecurityManager said "ok", but don't compile if aVersion is unknown.
  // Since the caller is responsible for parsing the version strings, we just
  // check it isn't JSVERSION_UNKNOWN.
  if (ok && ((JSVersion)aVersion) != JSVERSION_UNKNOWN) {

    XPCAutoRequest ar(mContext);

    JSAutoEnterCompartment ac;
    if (!ac.enter(mContext, aScopeObject)) {
      stack->Pop(nsnull);
      return NS_ERROR_FAILURE;
    }

    ++mExecuteDepth;

    ok = ::JS_EvaluateUCScriptForPrincipalsVersion(mContext,
                                                   aScopeObject,
                                                   nsJSPrincipals::get(principal),
                                                   static_cast<const jschar*>(PromiseFlatString(aScript).get()),
                                                   aScript.Length(),
                                                   aURL,
                                                   aLineNo,
                                                   &val,
                                                   JSVersion(aVersion));

    --mExecuteDepth;

    if (!ok) {
      // Tell XPConnect about any pending exceptions. This is needed
      // to avoid dropping JS exceptions in case we got here through
      // nested calls through XPConnect.

      ReportPendingException();
    }
  }

  // If all went well, convert val to a string (XXXbe unless undefined?).
  if (ok) {
    if (aIsUndefined) {
      *aIsUndefined = JSVAL_IS_VOID(val);
    }

    *aRetValue = val;
    // XXX - nsScriptObjectHolder should be used once this method moves to
    // the new world order. However, use of 'jsval' appears to make this
    // tricky...
  }
  else {
    if (aIsUndefined) {
      *aIsUndefined = true;
    }
  }

  sSecurityManager->PopContextPrincipal(mContext);

  // Pop here, after JS_ValueToString and any other possible evaluation.
  if (NS_FAILED(stack->Pop(nsnull)))
    rv = NS_ERROR_FAILURE;

  // ScriptEvaluated needs to come after we pop the stack
  ScriptEvaluated(true);

  return rv;

}

// Helper function to convert a jsval to an nsAString, and set
// exception flags if the conversion fails.
static nsresult
JSValueToAString(JSContext *cx, jsval val, nsAString *result,
                 bool *isUndefined)
{
  if (isUndefined) {
    *isUndefined = JSVAL_IS_VOID(val);
  }

  if (!result) {
    return NS_OK;
  }

  JSString* jsstring = ::JS_ValueToString(cx, val);
  if (!jsstring) {
    goto error;
  }

  size_t length;
  const jschar *chars;
  chars = ::JS_GetStringCharsAndLength(cx, jsstring, &length);
  if (!chars) {
    goto error;
  }

  result->Assign(chars, length);
  return NS_OK;

error:
  // We failed to convert val to a string. We're either OOM, or the
  // security manager denied access to .toString(), or somesuch, on
  // an object. Treat this case as if the result were undefined.

  result->Truncate();

  if (isUndefined) {
    *isUndefined = true;
  }

  if (!::JS_IsExceptionPending(cx)) {
    // JS_ValueToString()/JS_GetStringCharsAndLength returned null w/o an
    // exception pending. That means we're OOM.

    return NS_ERROR_OUT_OF_MEMORY;
  }

  return NS_OK;
}

nsIScriptObjectPrincipal*
nsJSContext::GetObjectPrincipal()
{
  nsCOMPtr<nsIScriptObjectPrincipal> prin = do_QueryInterface(GetGlobalObject());
  return prin;
}

nsresult
nsJSContext::EvaluateString(const nsAString& aScript,
                            JSObject* aScopeObject,
                            nsIPrincipal *aPrincipal,
                            nsIPrincipal *aOriginPrincipal,
                            const char *aURL,
                            PRUint32 aLineNo,
                            JSVersion aVersion,
                            nsAString *aRetValue,
                            bool* aIsUndefined)
{
  NS_TIME_FUNCTION_MIN_FMT(1.0, "%s (line %d) (url: %s, line: %d)", MOZ_FUNCTION_NAME,
                           __LINE__, aURL, aLineNo);

  SAMPLE_LABEL("JS", "EvaluateString");
  NS_ENSURE_TRUE(mIsInitialized, NS_ERROR_NOT_INITIALIZED);

  if (!mScriptsEnabled) {
    if (aIsUndefined) {
      *aIsUndefined = true;
    }

    if (aRetValue) {
      aRetValue->Truncate();
    }

    return NS_OK;
  }

  nsAutoMicroTask mt;

  if (!aScopeObject) {
    aScopeObject = JS_GetGlobalObject(mContext);
  }

  xpc_UnmarkGrayObject(aScopeObject);

  // Safety first: get an object representing the script's principals, i.e.,
  // the entities who signed this script, or the fully-qualified-domain-name
  // or "codebase" from which it was loaded.
  nsCOMPtr<nsIPrincipal> principal = aPrincipal;
  if (!aPrincipal) {
    nsCOMPtr<nsIScriptObjectPrincipal> objPrincipal =
      do_QueryInterface(GetGlobalObject());
    if (!objPrincipal)
      return NS_ERROR_FAILURE;
    principal = objPrincipal->GetPrincipal();
    if (!principal)
      return NS_ERROR_FAILURE;
  }

  bool ok = false;

  nsresult rv = sSecurityManager->CanExecuteScripts(mContext, principal, &ok);
  if (NS_FAILED(rv)) {
    return NS_ERROR_FAILURE;
  }

  // Push our JSContext on the current thread's context stack so JS called
  // from native code via XPConnect uses the right context.  Do this whether
  // or not the SecurityManager said "ok", in order to simplify control flow
  // below where we pop before returning.
  nsCOMPtr<nsIJSContextStack> stack =
           do_GetService("@mozilla.org/js/xpc/ContextStack;1", &rv);
  if (NS_FAILED(rv) || NS_FAILED(stack->Push(mContext))) {
    return NS_ERROR_FAILURE;
  }

  // The result of evaluation, used only if there were no errors.  This need
  // not be a GC root currently, provided we run the GC only from the
  // operation callback or from ScriptEvaluated.
  jsval val = JSVAL_VOID;
  jsval* vp = aRetValue ? &val : NULL;

  rv = sSecurityManager->PushContextPrincipal(mContext, nsnull, principal);
  NS_ENSURE_SUCCESS(rv, rv);

  nsJSContext::TerminationFuncHolder holder(this);

  ++mExecuteDepth;

  // SecurityManager said "ok", but don't compile if aVersion is unknown.
  // Since the caller is responsible for parsing the version strings, we just
  // check it isn't JSVERSION_UNKNOWN.
  if (ok && JSVersion(aVersion) != JSVERSION_UNKNOWN) {
    XPCAutoRequest ar(mContext);
    JSAutoEnterCompartment ac;
    if (!ac.enter(mContext, aScopeObject)) {
      stack->Pop(nsnull);
      return NS_ERROR_FAILURE;
    }

    ok = JS_EvaluateUCScriptForPrincipalsVersionOrigin(
      mContext, aScopeObject,
      nsJSPrincipals::get(principal), nsJSPrincipals::get(aOriginPrincipal),
      static_cast<const jschar*>(PromiseFlatString(aScript).get()),
      aScript.Length(), aURL, aLineNo, vp, JSVersion(aVersion));

    if (!ok) {
      // Tell XPConnect about any pending exceptions. This is needed
      // to avoid dropping JS exceptions in case we got here through
      // nested calls through XPConnect.

      ReportPendingException();
    }
  }

  // If all went well, convert val to a string if one is wanted.
  if (ok) {
    XPCAutoRequest ar(mContext);
    JSAutoEnterCompartment ac;
    if (!ac.enter(mContext, aScopeObject)) {
      stack->Pop(nsnull);
    }
    rv = JSValueToAString(mContext, val, aRetValue, aIsUndefined);
  }
  else {
    if (aIsUndefined) {
      *aIsUndefined = true;
    }

    if (aRetValue) {
      aRetValue->Truncate();
    }
  }

  --mExecuteDepth;

  sSecurityManager->PopContextPrincipal(mContext);

  // Pop here, after JS_ValueToString and any other possible evaluation.
  if (NS_FAILED(stack->Pop(nsnull)))
    rv = NS_ERROR_FAILURE;

  // ScriptEvaluated needs to come after we pop the stack
  ScriptEvaluated(true);

  return rv;
}

nsresult
nsJSContext::CompileScript(const PRUnichar* aText,
                           PRInt32 aTextLength,
                           nsIPrincipal *aPrincipal,
                           const char *aURL,
                           PRUint32 aLineNo,
                           PRUint32 aVersion,
                           nsScriptObjectHolder<JSScript>& aScriptObject)
{
  NS_ENSURE_TRUE(mIsInitialized, NS_ERROR_NOT_INITIALIZED);

  NS_ENSURE_ARG_POINTER(aPrincipal);

  JSObject* scopeObject = ::JS_GetGlobalObject(mContext);
  xpc_UnmarkGrayObject(scopeObject);

  bool ok = false;

  nsresult rv = sSecurityManager->CanExecuteScripts(mContext, aPrincipal, &ok);
  if (NS_FAILED(rv)) {
    return NS_ERROR_FAILURE;
  }

  aScriptObject.drop(); // ensure old object not used on failure...

  // Don't compile if SecurityManager said "not ok" or aVersion is unknown.
  // Since the caller is responsible for parsing the version strings, we just
  // check it isn't JSVERSION_UNKNOWN.
  if (!ok || JSVersion(aVersion) == JSVERSION_UNKNOWN)
    return NS_OK;
    
  XPCAutoRequest ar(mContext);


  JSScript* script =
    ::JS_CompileUCScriptForPrincipalsVersion(mContext,
                                             scopeObject,
                                             nsJSPrincipals::get(aPrincipal),
                                             static_cast<const jschar*>(aText),
                                             aTextLength,
                                             aURL,
                                             aLineNo,
                                             JSVersion(aVersion));
  if (!script) {
    return NS_ERROR_OUT_OF_MEMORY;
  }
  return aScriptObject.set(script);
}

nsresult
nsJSContext::ExecuteScript(JSScript* aScriptObject,
                           JSObject* aScopeObject,
                           nsAString* aRetValue,
                           bool* aIsUndefined)
{
  NS_ENSURE_TRUE(mIsInitialized, NS_ERROR_NOT_INITIALIZED);

  if (!mScriptsEnabled) {
    if (aIsUndefined) {
      *aIsUndefined = true;
    }

    if (aRetValue) {
      aRetValue->Truncate();
    }

    return NS_OK;
  }

  nsAutoMicroTask mt;

  if (!aScopeObject) {
    aScopeObject = JS_GetGlobalObject(mContext);
  }

  xpc_UnmarkGrayScript(aScriptObject);
  xpc_UnmarkGrayObject(aScopeObject);

  // Push our JSContext on our thread's context stack, in case native code
  // called from JS calls back into JS via XPConnect.
  nsresult rv;
  nsCOMPtr<nsIJSContextStack> stack =
           do_GetService("@mozilla.org/js/xpc/ContextStack;1", &rv);
  if (NS_FAILED(rv) || NS_FAILED(stack->Push(mContext))) {
    return NS_ERROR_FAILURE;
  }

  nsCOMPtr<nsIPrincipal> principal;
  rv = sSecurityManager->GetObjectPrincipal(mContext,
                                            JS_GetGlobalFromScript(aScriptObject),
                                            getter_AddRefs(principal));
  NS_ENSURE_SUCCESS(rv, rv);

  rv = sSecurityManager->PushContextPrincipal(mContext, nsnull, principal);
  NS_ENSURE_SUCCESS(rv, rv);

  nsJSContext::TerminationFuncHolder holder(this);
  XPCAutoRequest ar(mContext);
  ++mExecuteDepth;

  // The result of evaluation, used only if there were no errors. This need
  // not be a GC root currently, provided we run the GC only from the
  // operation callback or from ScriptEvaluated.
  jsval val;
  bool ok = JS_ExecuteScript(mContext, aScopeObject, aScriptObject, &val);
  if (ok) {
    // If all went well, convert val to a string (XXXbe unless undefined?).
    rv = JSValueToAString(mContext, val, aRetValue, aIsUndefined);
  } else {
    ReportPendingException();

    if (aIsUndefined) {
      *aIsUndefined = true;
    }

    if (aRetValue) {
      aRetValue->Truncate();
    }
  }

  --mExecuteDepth;

  sSecurityManager->PopContextPrincipal(mContext);

  // Pop here, after JS_ValueToString and any other possible evaluation.
  if (NS_FAILED(stack->Pop(nsnull)))
    rv = NS_ERROR_FAILURE;

  // ScriptEvaluated needs to come after we pop the stack
  ScriptEvaluated(true);

  return rv;
}


#ifdef DEBUG
bool
AtomIsEventHandlerName(nsIAtom *aName)
{
  const PRUnichar *name = aName->GetUTF16String();

  const PRUnichar *cp;
  PRUnichar c;
  for (cp = name; *cp != '\0'; ++cp)
  {
    c = *cp;
    if ((c < 'A' || c > 'Z') && (c < 'a' || c > 'z'))
      return false;
  }

  return true;
}
#endif

// Helper function to find the JSObject associated with a (presumably DOM)
// interface.
nsresult
nsJSContext::JSObjectFromInterface(nsISupports* aTarget, JSObject* aScope, JSObject** aRet)
{
  // It is legal to specify a null target.
  if (!aTarget) {
    *aRet = nsnull;
    return NS_OK;
  }

  // Get the jsobject associated with this target
  // We don't wrap here because we trust the JS engine to wrap the target
  // later.
  jsval v;
  nsresult rv = nsContentUtils::WrapNative(mContext, aScope, aTarget, &v);
  NS_ENSURE_SUCCESS(rv, rv);

#ifdef NS_DEBUG
  nsCOMPtr<nsISupports> targetSupp = do_QueryInterface(aTarget);
  nsCOMPtr<nsISupports> native =
    nsContentUtils::XPConnect()->GetNativeOfWrapper(mContext,
                                                    JSVAL_TO_OBJECT(v));
  NS_ASSERTION(native == targetSupp, "Native should be the target!");
#endif

  *aRet = xpc_UnmarkGrayObject(JSVAL_TO_OBJECT(v));

  return NS_OK;
}


nsresult
nsJSContext::CompileEventHandler(nsIAtom *aName,
                                 PRUint32 aArgCount,
                                 const char** aArgNames,
                                 const nsAString& aBody,
                                 const char *aURL, PRUint32 aLineNo,
                                 PRUint32 aVersion,
                                 nsScriptObjectHolder<JSObject>& aHandler)
{
  NS_TIME_FUNCTION_MIN_FMT(1.0, "%s (line %d) (url: %s, line: %d)", MOZ_FUNCTION_NAME,
                           __LINE__, aURL, aLineNo);

  NS_ENSURE_TRUE(mIsInitialized, NS_ERROR_NOT_INITIALIZED);

  NS_PRECONDITION(AtomIsEventHandlerName(aName), "Bad event name");
  NS_PRECONDITION(!::JS_IsExceptionPending(mContext),
                  "Why are we being called with a pending exception?");

  if (!sSecurityManager) {
    NS_ERROR("Huh, we need a script security manager to compile "
             "an event handler!");

    return NS_ERROR_UNEXPECTED;
  }

  // Don't compile if aVersion is unknown.  Since the caller is responsible for
  // parsing the version strings, we just check it isn't JSVERSION_UNKNOWN.
  if ((JSVersion)aVersion == JSVERSION_UNKNOWN) {
    return NS_ERROR_ILLEGAL_VALUE;
  }

#ifdef DEBUG
  JSContext* top = nsContentUtils::GetCurrentJSContext();
  NS_ASSERTION(mContext == top, "Context not properly pushed!");
#endif

  // Event handlers are always shared, and must be bound before use.
  // Therefore we never bother compiling with principals.
  // (that probably means we should avoid JS_CompileUCFunctionForPrincipals!)
  XPCAutoRequest ar(mContext);

  JSFunction* fun =
      ::JS_CompileUCFunctionForPrincipalsVersion(mContext,
                                                 nsnull, nsnull,
                                                 nsAtomCString(aName).get(), aArgCount, aArgNames,
                                                 (jschar*)PromiseFlatString(aBody).get(),
                                                 aBody.Length(),
                                                 aURL, aLineNo, JSVersion(aVersion));

  if (!fun) {
    ReportPendingException();
    return NS_ERROR_ILLEGAL_VALUE;
  }

  JSObject *handler = ::JS_GetFunctionObject(fun);
  return aHandler.set(handler);
}

// XXX - note that CompileFunction doesn't yet play the nsScriptObjectHolder
// game - caller must still ensure JS GC root.
nsresult
nsJSContext::CompileFunction(JSObject* aTarget,
                             const nsACString& aName,
                             PRUint32 aArgCount,
                             const char** aArgArray,
                             const nsAString& aBody,
                             const char* aURL,
                             PRUint32 aLineNo,
                             PRUint32 aVersion,
                             bool aShared,
                             JSObject** aFunctionObject)
{
  NS_TIME_FUNCTION_FMT(1.0, "%s (line %d) (function: %s, url: %s, line: %d)", MOZ_FUNCTION_NAME,
                       __LINE__, aName.BeginReading(), aURL, aLineNo);

  NS_ABORT_IF_FALSE(aFunctionObject,
    "Shouldn't call CompileFunction with null return value.");

  NS_ENSURE_TRUE(mIsInitialized, NS_ERROR_NOT_INITIALIZED);

  // Don't compile if aVersion is unknown.  Since the caller is responsible for
  // parsing the version strings, we just check it isn't JSVERSION_UNKNOWN.
  if ((JSVersion)aVersion == JSVERSION_UNKNOWN) {
    return NS_ERROR_ILLEGAL_VALUE;
  }

  xpc_UnmarkGrayObject(aTarget);

  nsIScriptGlobalObject *global = GetGlobalObject();
  nsCOMPtr<nsIPrincipal> principal;
  if (global) {
    // XXXbe why the two-step QI? speed up via a new GetGlobalObjectData func?
    nsCOMPtr<nsIScriptObjectPrincipal> globalData = do_QueryInterface(global);
    if (globalData) {
      principal = globalData->GetPrincipal();
      if (!principal)
        return NS_ERROR_FAILURE;
    }
  }

  JSObject *target = aTarget;

  XPCAutoRequest ar(mContext);

  JSFunction* fun =
      ::JS_CompileUCFunctionForPrincipalsVersion(mContext,
                                                 aShared ? nsnull : target,
                                                 nsJSPrincipals::get(principal),
                                                 PromiseFlatCString(aName).get(),
                                                 aArgCount, aArgArray,
                                                 static_cast<const jschar*>(PromiseFlatString(aBody).get()),
                                                 aBody.Length(),
                                                 aURL, aLineNo,
                                                 JSVersion(aVersion));

  if (!fun)
    return NS_ERROR_FAILURE;

  *aFunctionObject = JS_GetFunctionObject(fun);
  return NS_OK;
}

nsresult
nsJSContext::CallEventHandler(nsISupports* aTarget, JSObject* aScope,
                              JSObject* aHandler, nsIArray* aargv,
                              nsIVariant** arv)
{
  NS_ENSURE_TRUE(mIsInitialized, NS_ERROR_NOT_INITIALIZED);

  if (!mScriptsEnabled) {
    return NS_OK;
  }

#ifdef NS_FUNCTION_TIMER
  {
    JSObject *obj = aHandler;
    if (js::IsFunctionProxy(obj))
      obj = js::UnwrapObject(obj);
    JSString *id = JS_GetFunctionId(static_cast<JSFunction *>(JS_GetPrivate(obj)));
    JSAutoByteString bytes;
    const char *name = !id ? "anonymous" : bytes.encode(mContext, id) ? bytes.ptr() : "<error>";
    NS_TIME_FUNCTION_FMT(1.0, "%s (line %d) (function: %s)", MOZ_FUNCTION_NAME, __LINE__, name);
  }
#endif
  SAMPLE_LABEL("JS", "CallEventHandler");

  nsAutoMicroTask mt;
  xpc_UnmarkGrayObject(aScope);
  xpc_UnmarkGrayObject(aHandler);

  XPCAutoRequest ar(mContext);
  JSObject* target = nsnull;
  nsresult rv = JSObjectFromInterface(aTarget, aScope, &target);
  NS_ENSURE_SUCCESS(rv, rv);

  JS::AutoObjectRooter targetVal(mContext, target);
  jsval rval = JSVAL_VOID;

  // This one's a lot easier than EvaluateString because we don't have to
  // hassle with principals: they're already compiled into the JS function.
  // xxxmarkh - this comment is no longer true - principals are not used at
  // all now, and never were in some cases.

  nsCxPusher pusher;
  if (!pusher.Push(mContext, true))
    return NS_ERROR_FAILURE;

  // check if the event handler can be run on the object in question
  rv = sSecurityManager->CheckFunctionAccess(mContext, aHandler, target);

  nsJSContext::TerminationFuncHolder holder(this);

  if (NS_SUCCEEDED(rv)) {
    // Convert args to jsvals.
    PRUint32 argc = 0;
    jsval *argv = nsnull;

    JSObject *funobj = aHandler;
    nsCOMPtr<nsIPrincipal> principal;
    rv = sSecurityManager->GetObjectPrincipal(mContext, funobj,
                                              getter_AddRefs(principal));
    NS_ENSURE_SUCCESS(rv, rv);

    JSStackFrame *currentfp = nsnull;
    rv = sSecurityManager->PushContextPrincipal(mContext,
                                                JS_FrameIterator(mContext, &currentfp),
                                                principal);
    NS_ENSURE_SUCCESS(rv, rv);

    jsval funval = OBJECT_TO_JSVAL(funobj);
    JSAutoEnterCompartment ac;
    js::ForceFrame ff(mContext, funobj);
    if (!ac.enter(mContext, funobj) || !ff.enter() ||
        !JS_WrapObject(mContext, &target)) {
      ReportPendingException();
      sSecurityManager->PopContextPrincipal(mContext);
      return NS_ERROR_FAILURE;
    }

    Maybe<nsRootedJSValueArray> tempStorage;

    // Use |target| as the scope for wrapping the arguments, since aScope is
    // the safe scope in many cases, which isn't very useful.  Wrapping aTarget
    // was OK because those typically have PreCreate methods that give them the
    // right scope anyway, and we want to make sure that the arguments end up
    // in the same scope as aTarget.
    rv = ConvertSupportsTojsvals(aargv, target, &argc, &argv, tempStorage);
    NS_ENSURE_SUCCESS(rv, rv);
    for (uint32_t i = 0; i < argc; i++) {
      if (!JSVAL_IS_PRIMITIVE(argv[i])) {
        xpc_UnmarkGrayObject(JSVAL_TO_OBJECT(argv[i]));
      }
    }

    ++mExecuteDepth;
    bool ok = ::JS_CallFunctionValue(mContext, target,
                                       funval, argc, argv, &rval);
    --mExecuteDepth;

    if (!ok) {
      // Don't pass back results from failed calls.
      rval = JSVAL_VOID;

      // Tell the caller that the handler threw an error.
      rv = NS_ERROR_FAILURE;
    } else if (rval == JSVAL_NULL) {
      *arv = nsnull;
    } else if (!JS_WrapValue(mContext, &rval)) {
      rv = NS_ERROR_FAILURE;
    } else {
      rv = nsContentUtils::XPConnect()->JSToVariant(mContext, rval, arv);
    }

    // Tell XPConnect about any pending exceptions. This is needed
    // to avoid dropping JS exceptions in case we got here through
    // nested calls through XPConnect.
    if (NS_FAILED(rv))
      ReportPendingException();

    sSecurityManager->PopContextPrincipal(mContext);
  }

  pusher.Pop();

  // ScriptEvaluated needs to come after we pop the stack
  ScriptEvaluated(true);

  return rv;
}

nsresult
nsJSContext::BindCompiledEventHandler(nsISupports* aTarget, JSObject* aScope,
                                      JSObject* aHandler,
                                      nsScriptObjectHolder<JSObject>& aBoundHandler)
{
  NS_ENSURE_ARG(aHandler);
  NS_ENSURE_TRUE(mIsInitialized, NS_ERROR_NOT_INITIALIZED);
  NS_PRECONDITION(!aBoundHandler, "Shouldn't already have a bound handler!");

  xpc_UnmarkGrayObject(aScope);
  xpc_UnmarkGrayObject(aHandler);

  XPCAutoRequest ar(mContext);

  // Get the jsobject associated with this target
  JSObject *target = nsnull;
  nsresult rv = JSObjectFromInterface(aTarget, aScope, &target);
  NS_ENSURE_SUCCESS(rv, rv);

#ifdef DEBUG
  {
    JSAutoEnterCompartment ac;
    if (!ac.enter(mContext, aHandler)) {
      return NS_ERROR_FAILURE;
    }

    NS_ASSERTION(JS_TypeOfValue(mContext,
                                OBJECT_TO_JSVAL(aHandler)) == JSTYPE_FUNCTION,
                 "Event handler object not a function");
  }
#endif

  JSAutoEnterCompartment ac;
  if (!ac.enter(mContext, target)) {
    return NS_ERROR_FAILURE;
  }

  JSObject* funobj;
  // Make sure the handler function is parented by its event target object
  if (aHandler) {
    funobj = JS_CloneFunctionObject(mContext, aHandler, target);
    if (!funobj) {
      rv = NS_ERROR_OUT_OF_MEMORY;
    }
  } else {
    funobj = NULL;
  }

  aBoundHandler.set(funobj);

  return rv;
}

// serialization
nsresult
nsJSContext::Serialize(nsIObjectOutputStream* aStream, JSScript* aScriptObject)
{
  if (!aScriptObject)
    return NS_ERROR_FAILURE;

  return nsContentUtils::XPConnect()->WriteScript(aStream, mContext, aScriptObject);
    xpc_UnmarkGrayScript(aScriptObject);

}

nsresult
nsJSContext::Deserialize(nsIObjectInputStream* aStream,
                         nsScriptObjectHolder<JSScript>& aResult)
{
  NS_TIME_FUNCTION_MIN(1.0);
  
  JSScript *script;
  nsresult rv = nsContentUtils::XPConnect()->ReadScript(aStream, mContext, &script);
  if (NS_FAILED(rv)) return rv;
    
  return aResult.set(script);
}

nsIScriptGlobalObject *
nsJSContext::GetGlobalObject()
{
  JSObject *global = ::JS_GetGlobalObject(mContext);

  if (!global) {
    return nsnull;
  }

  if (mGlobalObjectRef)
    return mGlobalObjectRef;

#ifdef DEBUG
  {
    JSObject *inner = JS_ObjectToInnerObject(mContext, global);

    // If this assertion hits then it means that we have a window object as
    // our global, but we never called CreateOuterObject.
    NS_ASSERTION(inner == global, "Shouldn't be able to innerize here");
  }
#endif

  JSClass *c = JS_GetClass(global);

  // Whenever we end up with globals that are JSCLASS_IS_DOMJSCLASS
  // and have an nsISupports DOM object, we will need to modify this
  // check here.
  MOZ_ASSERT(!(c->flags & JSCLASS_IS_DOMJSCLASS));
  if ((~c->flags) & (JSCLASS_HAS_PRIVATE |
                     JSCLASS_PRIVATE_IS_NSISUPPORTS)) {
    return nsnull;
  }
  
  nsISupports *priv = static_cast<nsISupports*>(js::GetObjectPrivate(global));

  nsCOMPtr<nsIXPConnectWrappedNative> wrapped_native =
    do_QueryInterface(priv);

  nsCOMPtr<nsIScriptGlobalObject> sgo;
  if (wrapped_native) {
    // The global object is a XPConnect wrapped native, the native in
    // the wrapper might be the nsIScriptGlobalObject

    sgo = do_QueryWrappedNative(wrapped_native);
  } else {
    sgo = do_QueryInterface(priv);
  }

  // This'll return a pointer to something we're about to release, but
  // that's ok, the JS object will hold it alive long enough.
  return sgo;
}

JSObject*
nsJSContext::GetNativeGlobal()
{
    return JS_GetGlobalObject(mContext);
}

nsresult
nsJSContext::CreateNativeGlobalForInner(
                                nsIScriptGlobalObject *aNewInner,
                                bool aIsChrome,
                                nsIPrincipal *aPrincipal,
                                JSObject** aNativeGlobal, nsISupports **aHolder)
{
  nsIXPConnect *xpc = nsContentUtils::XPConnect();
  PRUint32 flags = aIsChrome? nsIXPConnect::FLAG_SYSTEM_GLOBAL_OBJECT : 0;

  nsCOMPtr<nsIPrincipal> systemPrincipal;
  if (aIsChrome) {
    nsIScriptSecurityManager *ssm = nsContentUtils::GetSecurityManager();
    ssm->GetSystemPrincipal(getter_AddRefs(systemPrincipal));
  }

  nsRefPtr<nsIXPConnectJSObjectHolder> jsholder;
  nsresult rv = xpc->
          InitClassesWithNewWrappedGlobal(mContext, aNewInner,
                                          aIsChrome ? systemPrincipal.get() : aPrincipal,
                                          flags, getter_AddRefs(jsholder));
  if (NS_FAILED(rv)) {
    return rv;
  }
  jsholder->GetJSObject(aNativeGlobal);
  jsholder.forget(aHolder);
  return NS_OK;
}

JSContext*
nsJSContext::GetNativeContext()
{
  return xpc_UnmarkGrayContext(mContext);
}

nsresult
nsJSContext::InitContext()
{
  // Make sure callers of this use
  // WillInitializeContext/DidInitializeContext around this call.
  NS_ENSURE_TRUE(!mIsInitialized, NS_ERROR_ALREADY_INITIALIZED);

  if (!mContext)
    return NS_ERROR_OUT_OF_MEMORY;

  ::JS_SetErrorReporter(mContext, NS_ScriptErrorReporter);

  JSOptionChangedCallback(js_options_dot_str, this);

  return NS_OK;
}

nsresult
nsJSContext::InitOuterWindow()
{
  JSObject *global = JS_ObjectToInnerObject(mContext, JS_GetGlobalObject(mContext));

  nsresult rv = InitClasses(global); // this will complete global object initialization
  NS_ENSURE_SUCCESS(rv, rv);

  return NS_OK;
}

nsresult
nsJSContext::InitializeExternalClasses()
{
  nsScriptNameSpaceManager *nameSpaceManager = nsJSRuntime::GetNameSpaceManager();
  NS_ENSURE_TRUE(nameSpaceManager, NS_ERROR_NOT_INITIALIZED);

  return nameSpaceManager->InitForContext(this);
}

nsresult
nsJSContext::SetProperty(JSObject* aTarget, const char* aPropName, nsISupports* aArgs)
{
  PRUint32  argc;
  jsval    *argv = nsnull;

  XPCAutoRequest ar(mContext);

  Maybe<nsRootedJSValueArray> tempStorage;

  nsresult rv =
    ConvertSupportsTojsvals(aArgs, GetNativeGlobal(), &argc, &argv, tempStorage);
  NS_ENSURE_SUCCESS(rv, rv);

  jsval vargs;

  // got the arguments, now attach them.

  // window.dialogArguments is supposed to be an array if a JS array
  // was passed to showModalDialog(), deal with that here.
  if (strcmp(aPropName, "dialogArguments") == 0 && argc <= 1) {
    vargs = argc ? argv[0] : JSVAL_VOID;
  } else {
    for (PRUint32 i = 0; i < argc; ++i) {
      if (!JS_WrapValue(mContext, &argv[i])) {
        return NS_ERROR_FAILURE;
      }
    }

    JSObject *args = ::JS_NewArrayObject(mContext, argc, argv);
    vargs = OBJECT_TO_JSVAL(args);
  }

  // Make sure to use JS_DefineProperty here so that we can override
  // readonly XPConnect properties here as well (read dialogArguments).
  return JS_DefineProperty(mContext, aTarget, aPropName, vargs, NULL, NULL, 0)
    ? NS_OK
    : NS_ERROR_FAILURE;
}

nsresult
nsJSContext::ConvertSupportsTojsvals(nsISupports *aArgs,
                                     JSObject *aScope,
                                     PRUint32 *aArgc,
                                     jsval **aArgv,
                                     Maybe<nsRootedJSValueArray> &aTempStorage)
{
  nsresult rv = NS_OK;

  // If the array implements nsIJSArgArray, just grab the values directly.
  nsCOMPtr<nsIJSArgArray> fastArray = do_QueryInterface(aArgs);
  if (fastArray != nsnull)
    return fastArray->GetArgs(aArgc, reinterpret_cast<void **>(aArgv));

  // Take the slower path converting each item.
  // Handle only nsIArray and nsIVariant.  nsIArray is only needed for
  // SetProperty('arguments', ...);

  *aArgv = nsnull;
  *aArgc = 0;

  nsIXPConnect *xpc = nsContentUtils::XPConnect();
  NS_ENSURE_TRUE(xpc, NS_ERROR_UNEXPECTED);

  if (!aArgs)
    return NS_OK;
  PRUint32 argCount;
  // This general purpose function may need to convert an arg array
  // (window.arguments, event-handler args) and a generic property.
  nsCOMPtr<nsIArray> argsArray(do_QueryInterface(aArgs));

  if (argsArray) {
    rv = argsArray->GetLength(&argCount);
    NS_ENSURE_SUCCESS(rv, rv);
    if (argCount == 0)
      return NS_OK;
  } else {
    argCount = 1; // the nsISupports which is not an array
  }

  // Use the caller's auto guards to release and unroot.
  aTempStorage.construct(mContext);
  bool ok = aTempStorage.ref().SetCapacity(mContext, argCount);
  NS_ENSURE_TRUE(ok, NS_ERROR_OUT_OF_MEMORY);
  jsval *argv = aTempStorage.ref().Elements();

  if (argsArray) {
    for (PRUint32 argCtr = 0; argCtr < argCount && NS_SUCCEEDED(rv); argCtr++) {
      nsCOMPtr<nsISupports> arg;
      jsval *thisval = argv + argCtr;
      argsArray->QueryElementAt(argCtr, NS_GET_IID(nsISupports),
                                getter_AddRefs(arg));
      if (!arg) {
        *thisval = JSVAL_NULL;
        continue;
      }
      nsCOMPtr<nsIVariant> variant(do_QueryInterface(arg));
      if (variant != nsnull) {
        rv = xpc->VariantToJS(mContext, aScope, variant, thisval);
      } else {
        // And finally, support the nsISupportsPrimitives supplied
        // by the AppShell.  It generally will pass only strings, but
        // as we have code for handling all, we may as well use it.
        rv = AddSupportsPrimitiveTojsvals(arg, thisval);
        if (rv == NS_ERROR_NO_INTERFACE) {
          // something else - probably an event object or similar -
          // just wrap it.
#ifdef NS_DEBUG
          // but first, check its not another nsISupportsPrimitive, as
          // these are now deprecated for use with script contexts.
          nsCOMPtr<nsISupportsPrimitive> prim(do_QueryInterface(arg));
          NS_ASSERTION(prim == nsnull,
                       "Don't pass nsISupportsPrimitives - use nsIVariant!");
#endif
          nsCOMPtr<nsIXPConnectJSObjectHolder> wrapper;
          jsval v;
          rv = nsContentUtils::WrapNative(mContext, aScope, arg, &v,
                                          getter_AddRefs(wrapper));
          if (NS_SUCCEEDED(rv)) {
            *thisval = v;
          }
        }
      }
    }
  } else {
    nsCOMPtr<nsIVariant> variant = do_QueryInterface(aArgs);
    if (variant) {
      rv = xpc->VariantToJS(mContext, aScope, variant, argv);
    } else {
      NS_ERROR("Not an array, not an interface?");
      rv = NS_ERROR_UNEXPECTED;
    }
  }
  if (NS_FAILED(rv))
    return rv;
  *aArgv = argv;
  *aArgc = argCount;
  return NS_OK;
}

// This really should go into xpconnect somewhere...
nsresult
nsJSContext::AddSupportsPrimitiveTojsvals(nsISupports *aArg, jsval *aArgv)
{
  NS_PRECONDITION(aArg, "Empty arg");

  nsCOMPtr<nsISupportsPrimitive> argPrimitive(do_QueryInterface(aArg));
  if (!argPrimitive)
    return NS_ERROR_NO_INTERFACE;

  JSContext *cx = mContext;
  PRUint16 type;
  argPrimitive->GetType(&type);

  switch(type) {
    case nsISupportsPrimitive::TYPE_CSTRING : {
      nsCOMPtr<nsISupportsCString> p(do_QueryInterface(argPrimitive));
      NS_ENSURE_TRUE(p, NS_ERROR_UNEXPECTED);

      nsCAutoString data;

      p->GetData(data);


      JSString *str = ::JS_NewStringCopyN(cx, data.get(), data.Length());
      NS_ENSURE_TRUE(str, NS_ERROR_OUT_OF_MEMORY);

      *aArgv = STRING_TO_JSVAL(str);

      break;
    }
    case nsISupportsPrimitive::TYPE_STRING : {
      nsCOMPtr<nsISupportsString> p(do_QueryInterface(argPrimitive));
      NS_ENSURE_TRUE(p, NS_ERROR_UNEXPECTED);

      nsAutoString data;

      p->GetData(data);

      // cast is probably safe since wchar_t and jschar are expected
      // to be equivalent; both unsigned 16-bit entities
      JSString *str =
        ::JS_NewUCStringCopyN(cx,
                              reinterpret_cast<const jschar *>(data.get()),
                              data.Length());
      NS_ENSURE_TRUE(str, NS_ERROR_OUT_OF_MEMORY);

      *aArgv = STRING_TO_JSVAL(str);
      break;
    }
    case nsISupportsPrimitive::TYPE_PRBOOL : {
      nsCOMPtr<nsISupportsPRBool> p(do_QueryInterface(argPrimitive));
      NS_ENSURE_TRUE(p, NS_ERROR_UNEXPECTED);

      bool data;

      p->GetData(&data);

      *aArgv = BOOLEAN_TO_JSVAL(data);

      break;
    }
    case nsISupportsPrimitive::TYPE_PRUINT8 : {
      nsCOMPtr<nsISupportsPRUint8> p(do_QueryInterface(argPrimitive));
      NS_ENSURE_TRUE(p, NS_ERROR_UNEXPECTED);

      PRUint8 data;

      p->GetData(&data);

      *aArgv = INT_TO_JSVAL(data);

      break;
    }
    case nsISupportsPrimitive::TYPE_PRUINT16 : {
      nsCOMPtr<nsISupportsPRUint16> p(do_QueryInterface(argPrimitive));
      NS_ENSURE_TRUE(p, NS_ERROR_UNEXPECTED);

      PRUint16 data;

      p->GetData(&data);

      *aArgv = INT_TO_JSVAL(data);

      break;
    }
    case nsISupportsPrimitive::TYPE_PRUINT32 : {
      nsCOMPtr<nsISupportsPRUint32> p(do_QueryInterface(argPrimitive));
      NS_ENSURE_TRUE(p, NS_ERROR_UNEXPECTED);

      PRUint32 data;

      p->GetData(&data);

      *aArgv = INT_TO_JSVAL(data);

      break;
    }
    case nsISupportsPrimitive::TYPE_CHAR : {
      nsCOMPtr<nsISupportsChar> p(do_QueryInterface(argPrimitive));
      NS_ENSURE_TRUE(p, NS_ERROR_UNEXPECTED);

      char data;

      p->GetData(&data);

      JSString *str = ::JS_NewStringCopyN(cx, &data, 1);
      NS_ENSURE_TRUE(str, NS_ERROR_OUT_OF_MEMORY);

      *aArgv = STRING_TO_JSVAL(str);

      break;
    }
    case nsISupportsPrimitive::TYPE_PRINT16 : {
      nsCOMPtr<nsISupportsPRInt16> p(do_QueryInterface(argPrimitive));
      NS_ENSURE_TRUE(p, NS_ERROR_UNEXPECTED);

      PRInt16 data;

      p->GetData(&data);

      *aArgv = INT_TO_JSVAL(data);

      break;
    }
    case nsISupportsPrimitive::TYPE_PRINT32 : {
      nsCOMPtr<nsISupportsPRInt32> p(do_QueryInterface(argPrimitive));
      NS_ENSURE_TRUE(p, NS_ERROR_UNEXPECTED);

      PRInt32 data;

      p->GetData(&data);

      *aArgv = INT_TO_JSVAL(data);

      break;
    }
    case nsISupportsPrimitive::TYPE_FLOAT : {
      nsCOMPtr<nsISupportsFloat> p(do_QueryInterface(argPrimitive));
      NS_ENSURE_TRUE(p, NS_ERROR_UNEXPECTED);

      float data;

      p->GetData(&data);

      JSBool ok = ::JS_NewNumberValue(cx, data, aArgv);
      NS_ENSURE_TRUE(ok, NS_ERROR_OUT_OF_MEMORY);

      break;
    }
    case nsISupportsPrimitive::TYPE_DOUBLE : {
      nsCOMPtr<nsISupportsDouble> p(do_QueryInterface(argPrimitive));
      NS_ENSURE_TRUE(p, NS_ERROR_UNEXPECTED);

      double data;

      p->GetData(&data);

      JSBool ok = ::JS_NewNumberValue(cx, data, aArgv);
      NS_ENSURE_TRUE(ok, NS_ERROR_OUT_OF_MEMORY);

      break;
    }
    case nsISupportsPrimitive::TYPE_INTERFACE_POINTER : {
      nsCOMPtr<nsISupportsInterfacePointer> p(do_QueryInterface(argPrimitive));
      NS_ENSURE_TRUE(p, NS_ERROR_UNEXPECTED);

      nsCOMPtr<nsISupports> data;
      nsIID *iid = nsnull;

      p->GetData(getter_AddRefs(data));
      p->GetDataIID(&iid);
      NS_ENSURE_TRUE(iid, NS_ERROR_UNEXPECTED);

      AutoFree iidGuard(iid); // Free iid upon destruction.

      nsCOMPtr<nsIXPConnectJSObjectHolder> wrapper;
      JSObject *global = xpc_UnmarkGrayObject(::JS_GetGlobalObject(cx));
      jsval v;
      nsresult rv = nsContentUtils::WrapNative(cx, global,
                                               data, iid, &v,
                                               getter_AddRefs(wrapper));
      NS_ENSURE_SUCCESS(rv, rv);

      *aArgv = v;

      break;
    }
    case nsISupportsPrimitive::TYPE_ID :
    case nsISupportsPrimitive::TYPE_PRUINT64 :
    case nsISupportsPrimitive::TYPE_PRINT64 :
    case nsISupportsPrimitive::TYPE_PRTIME :
    case nsISupportsPrimitive::TYPE_VOID : {
      NS_WARNING("Unsupported primitive type used");
      *aArgv = JSVAL_NULL;
      break;
    }
    default : {
      NS_WARNING("Unknown primitive type used");
      *aArgv = JSVAL_NULL;
      break;
    }
  }
  return NS_OK;
}

#ifdef NS_TRACE_MALLOC

#include <errno.h>              // XXX assume Linux if NS_TRACE_MALLOC
#include <fcntl.h>
#ifdef XP_UNIX
#include <unistd.h>
#endif
#ifdef XP_WIN32
#include <io.h>
#endif
#include "nsTraceMalloc.h"

static JSBool
CheckUniversalXPConnectForTraceMalloc(JSContext *cx)
{
    bool hasCap = false;
    nsresult rv = nsContentUtils::GetSecurityManager()->
                    IsCapabilityEnabled("UniversalXPConnect", &hasCap);
    if (NS_SUCCEEDED(rv) && hasCap)
        return JS_TRUE;
    JS_ReportError(cx, "trace-malloc functions require UniversalXPConnect");
    return JS_FALSE;
}

static JSBool
TraceMallocDisable(JSContext *cx, unsigned argc, jsval *vp)
{
    if (!CheckUniversalXPConnectForTraceMalloc(cx))
        return JS_FALSE;

    NS_TraceMallocDisable();
    JS_SET_RVAL(cx, vp, JSVAL_VOID);
    return JS_TRUE;
}

static JSBool
TraceMallocEnable(JSContext *cx, unsigned argc, jsval *vp)
{
    if (!CheckUniversalXPConnectForTraceMalloc(cx))
        return JS_FALSE;

    NS_TraceMallocEnable();
    JS_SET_RVAL(cx, vp, JSVAL_VOID);
    return JS_TRUE;
}

static JSBool
TraceMallocOpenLogFile(JSContext *cx, unsigned argc, jsval *vp)
{
    int fd;
    JSString *str;

    if (!CheckUniversalXPConnectForTraceMalloc(cx))
        return JS_FALSE;

    if (argc == 0) {
        fd = -1;
    } else {
        str = JS_ValueToString(cx, JS_ARGV(cx, vp)[0]);
        if (!str)
            return JS_FALSE;
        JSAutoByteString filename(cx, str);
        if (!filename)
            return JS_FALSE;
        fd = open(filename.ptr(), O_CREAT | O_WRONLY | O_TRUNC, 0644);
        if (fd < 0) {
            JS_ReportError(cx, "can't open %s: %s", filename.ptr(), strerror(errno));
            return JS_FALSE;
        }
    }
    JS_SET_RVAL(cx, vp, INT_TO_JSVAL(fd));
    return JS_TRUE;
}

static JSBool
TraceMallocChangeLogFD(JSContext *cx, unsigned argc, jsval *vp)
{
    if (!CheckUniversalXPConnectForTraceMalloc(cx))
        return JS_FALSE;

    int32_t fd, oldfd;
    if (argc == 0) {
        oldfd = -1;
    } else {
        if (!JS_ValueToECMAInt32(cx, JS_ARGV(cx, vp)[0], &fd))
            return JS_FALSE;
        oldfd = NS_TraceMallocChangeLogFD(fd);
        if (oldfd == -2) {
            JS_ReportOutOfMemory(cx);
            return JS_FALSE;
        }
    }
    JS_SET_RVAL(cx, vp, INT_TO_JSVAL(oldfd));
    return JS_TRUE;
}

static JSBool
TraceMallocCloseLogFD(JSContext *cx, unsigned argc, jsval *vp)
{
    if (!CheckUniversalXPConnectForTraceMalloc(cx))
        return JS_FALSE;

    int32_t fd;
    JS_SET_RVAL(cx, vp, JSVAL_VOID);
    if (argc == 0)
        return JS_TRUE;
    if (!JS_ValueToECMAInt32(cx, JS_ARGV(cx, vp)[0], &fd))
        return JS_FALSE;
    NS_TraceMallocCloseLogFD((int) fd);
    return JS_TRUE;
}

static JSBool
TraceMallocLogTimestamp(JSContext *cx, unsigned argc, jsval *vp)
{
    if (!CheckUniversalXPConnectForTraceMalloc(cx))
        return JS_FALSE;

    JSString *str = JS_ValueToString(cx, argc ? JS_ARGV(cx, vp)[0] : JSVAL_VOID);
    if (!str)
        return JS_FALSE;
    JSAutoByteString caption(cx, str);
    if (!caption)
        return JS_FALSE;
    NS_TraceMallocLogTimestamp(caption.ptr());
    JS_SET_RVAL(cx, vp, JSVAL_VOID);
    return JS_TRUE;
}

static JSBool
TraceMallocDumpAllocations(JSContext *cx, unsigned argc, jsval *vp)
{
    if (!CheckUniversalXPConnectForTraceMalloc(cx))
        return JS_FALSE;

    JSString *str = JS_ValueToString(cx, argc ? JS_ARGV(cx, vp)[0] : JSVAL_VOID);
    if (!str)
        return JS_FALSE;
    JSAutoByteString pathname(cx, str);
    if (!pathname)
        return JS_FALSE;
    if (NS_TraceMallocDumpAllocations(pathname.ptr()) < 0) {
        JS_ReportError(cx, "can't dump to %s: %s", pathname.ptr(), strerror(errno));
        return JS_FALSE;
    }
    JS_SET_RVAL(cx, vp, JSVAL_VOID);
    return JS_TRUE;
}

static JSFunctionSpec TraceMallocFunctions[] = {
    {"TraceMallocDisable",         TraceMallocDisable,         0, 0},
    {"TraceMallocEnable",          TraceMallocEnable,          0, 0},
    {"TraceMallocOpenLogFile",     TraceMallocOpenLogFile,     1, 0},
    {"TraceMallocChangeLogFD",     TraceMallocChangeLogFD,     1, 0},
    {"TraceMallocCloseLogFD",      TraceMallocCloseLogFD,      1, 0},
    {"TraceMallocLogTimestamp",    TraceMallocLogTimestamp,    1, 0},
    {"TraceMallocDumpAllocations", TraceMallocDumpAllocations, 1, 0},
    {nsnull,                       nsnull,                     0, 0}
};

#endif /* NS_TRACE_MALLOC */

#ifdef MOZ_JPROF

#include <signal.h>

inline bool
IsJProfAction(struct sigaction *action)
{
    return (action->sa_sigaction &&
            (action->sa_flags & (SA_RESTART | SA_SIGINFO)) == (SA_RESTART | SA_SIGINFO));
}

void NS_JProfStartProfiling();
void NS_JProfStopProfiling();
void NS_JProfClearCircular();

static JSBool
JProfStartProfilingJS(JSContext *cx, unsigned argc, jsval *vp)
{
  NS_JProfStartProfiling();
  return JS_TRUE;
}

void NS_JProfStartProfiling()
{
    // Figure out whether we're dealing with SIGPROF, SIGALRM, or
    // SIGPOLL profiling (SIGALRM for JP_REALTIME, SIGPOLL for
    // JP_RTC_HZ)
    struct sigaction action;

    // Must check ALRM before PROF since both are enabled for real-time
    sigaction(SIGALRM, nsnull, &action);
    //printf("SIGALRM: %p, flags = %x\n",action.sa_sigaction,action.sa_flags);
    if (IsJProfAction(&action)) {
        //printf("Beginning real-time jprof profiling.\n");
        raise(SIGALRM);
        return;
    }

    sigaction(SIGPROF, nsnull, &action);
    //printf("SIGPROF: %p, flags = %x\n",action.sa_sigaction,action.sa_flags);
    if (IsJProfAction(&action)) {
        //printf("Beginning process-time jprof profiling.\n");
        raise(SIGPROF);
        return;
    }

    sigaction(SIGPOLL, nsnull, &action);
    //printf("SIGPOLL: %p, flags = %x\n",action.sa_sigaction,action.sa_flags);
    if (IsJProfAction(&action)) {
        //printf("Beginning rtc-based jprof profiling.\n");
        raise(SIGPOLL);
        return;
    }

    printf("Could not start jprof-profiling since JPROF_FLAGS was not set.\n");
}

static JSBool
JProfStopProfilingJS(JSContext *cx, unsigned argc, jsval *vp)
{
  NS_JProfStopProfiling();
  return JS_TRUE;
}

void
NS_JProfStopProfiling()
{
    raise(SIGUSR1);
    //printf("Stopped jprof profiling.\n");
}

static JSBool
JProfClearCircularJS(JSContext *cx, unsigned argc, jsval *vp)
{
  NS_JProfClearCircular();
  return JS_TRUE;
}

void
NS_JProfClearCircular()
{
    raise(SIGUSR2);
    //printf("cleared jprof buffer\n");
}

static JSBool
JProfSaveCircularJS(JSContext *cx, unsigned argc, jsval *vp)
{
  // Not ideal...
  NS_JProfStopProfiling();
  NS_JProfStartProfiling();
  return JS_TRUE;
}

static JSFunctionSpec JProfFunctions[] = {
    {"JProfStartProfiling",        JProfStartProfilingJS,      0, 0},
    {"JProfStopProfiling",         JProfStopProfilingJS,       0, 0},
    {"JProfClearCircular",         JProfClearCircularJS,       0, 0},
    {"JProfSaveCircular",          JProfSaveCircularJS,        0, 0},
    {nsnull,                       nsnull,                     0, 0}
};

#endif /* defined(MOZ_JPROF) */

#ifdef MOZ_DMD

// See https://wiki.mozilla.org/Performance/MemShrink/DMD for instructions on
// how to use DMD.

static JSBool
DMDCheckJS(JSContext *cx, unsigned argc, jsval *vp)
{
  mozilla::DMDCheckAndDump();
  return JS_TRUE;
}

static JSFunctionSpec DMDFunctions[] = {
    {"DMD",                        DMDCheckJS,                 0, 0},
    {nsnull,                       nsnull,                     0, 0}
};

#endif /* defined(MOZ_DMD) */

nsresult
nsJSContext::InitClasses(JSObject* aGlobalObj)
{
  nsresult rv = InitializeExternalClasses();
  NS_ENSURE_SUCCESS(rv, rv);

  JSAutoRequest ar(mContext);

  JSOptionChangedCallback(js_options_dot_str, this);

  // Attempt to initialize profiling functions
  ::JS_DefineProfilingFunctions(mContext, aGlobalObj);

#ifdef NS_TRACE_MALLOC
  // Attempt to initialize TraceMalloc functions
  ::JS_DefineFunctions(mContext, aGlobalObj, TraceMallocFunctions);
#endif

#ifdef MOZ_JPROF
  // Attempt to initialize JProf functions
  ::JS_DefineFunctions(mContext, aGlobalObj, JProfFunctions);
#endif

#ifdef MOZ_DMD
  // Attempt to initialize DMD functions
  ::JS_DefineFunctions(mContext, aGlobalObj, DMDFunctions);
#endif

  return rv;
}

void
nsJSContext::WillInitializeContext()
{
  mIsInitialized = false;
}

void
nsJSContext::DidInitializeContext()
{
  mIsInitialized = true;
}

bool
nsJSContext::IsContextInitialized()
{
  return mIsInitialized;
}

void
nsJSContext::ScriptEvaluated(bool aTerminated)
{
  if (aTerminated && mTerminations) {
    // Make sure to null out mTerminations before doing anything that
    // might cause new termination funcs to be added!
    nsJSContext::TerminationFuncClosure* start = mTerminations;
    mTerminations = nsnull;

    for (nsJSContext::TerminationFuncClosure* cur = start;
         cur;
         cur = cur->mNext) {
      (*(cur->mTerminationFunc))(cur->mTerminationFuncArg);
    }
    delete start;
  }

  JS_MaybeGC(mContext);

  if (aTerminated) {
    mOperationCallbackTime = 0;
    mModalStateTime = 0;
    mActive = true;
  }
}

void
nsJSContext::SetTerminationFunction(nsScriptTerminationFunc aFunc,
                                    nsIDOMWindow* aRef)
{
  NS_PRECONDITION(GetExecutingScript(), "should be executing script");

  nsJSContext::TerminationFuncClosure* newClosure =
    new nsJSContext::TerminationFuncClosure(aFunc, aRef, mTerminations);
  mTerminations = newClosure;
}

bool
nsJSContext::GetScriptsEnabled()
{
  return mScriptsEnabled;
}

void
nsJSContext::SetScriptsEnabled(bool aEnabled, bool aFireTimeouts)
{
  // eeek - this seems the wrong way around - the global should callback
  // into each context, so every language is disabled.
  mScriptsEnabled = aEnabled;

  nsIScriptGlobalObject *global = GetGlobalObject();

  if (global) {
    global->SetScriptsEnabled(aEnabled, aFireTimeouts);
  }
}


bool
nsJSContext::GetProcessingScriptTag()
{
  return mProcessingScriptTag;
}

void
nsJSContext::SetProcessingScriptTag(bool aFlag)
{
  mProcessingScriptTag = aFlag;
}

bool
nsJSContext::GetExecutingScript()
{
  return JS_IsRunning(mContext) || mExecuteDepth > 0;
}

void
nsJSContext::SetGCOnDestruction(bool aGCOnDestruction)
{
  mGCOnDestruction = aGCOnDestruction;
}

NS_IMETHODIMP
nsJSContext::ScriptExecuted()
{
  ScriptEvaluated(!::JS_IsRunning(mContext));

  return NS_OK;
}

void
FullGCTimerFired(nsITimer* aTimer, void* aClosure)
{
  NS_RELEASE(sFullGCTimer);

  uintptr_t reason = reinterpret_cast<uintptr_t>(aClosure);
  nsJSContext::GarbageCollectNow(static_cast<js::gcreason::Reason>(reason),
                                 nsGCNormal, true);
}

//static
void
nsJSContext::GarbageCollectNow(js::gcreason::Reason aReason, PRUint32 aGckind,
                               bool aGlobal)
{
  NS_TIME_FUNCTION_MIN(1.0);
  SAMPLE_LABEL("GC", "GarbageCollectNow");

  KillGCTimer();
  KillShrinkGCBuffersTimer();

  // Reset sPendingLoadCount in case the timer that fired was a
  // timer we scheduled due to a normal GC timer firing while
  // documents were loading. If this happens we're waiting for a
  // document that is taking a long time to load, and we effectively
  // ignore the fact that the currently loading documents are still
  // loading and move on as if they weren't.
  sPendingLoadCount = 0;
  sLoadingInProgress = false;

  if (!nsContentUtils::XPConnect()) {
    return;
  }
  
  // Use compartment GC when we're not asked to do a shrinking GC nor
  // global GC and compartment GC has been called less than
  // NS_MAX_COMPARTMENT_GC_COUNT times after the previous global GC.
  if (!sDisableExplicitCompartmentGC &&
      aGckind != nsGCShrinking && !aGlobal &&
      sCompartmentGCCount < NS_MAX_COMPARTMENT_GC_COUNT) {  
    js::PrepareForFullGC(nsJSRuntime::sRuntime);
    for (nsJSContext* cx = sContextList; cx; cx = cx->mNext) {
      if (!cx->mActive && cx->mContext) {
        if (JSObject* global = cx->GetNativeGlobal()) {
          js::SkipCompartmentForGC(js::GetObjectCompartment(global));
        }
      }
      cx->mActive = false;
    }
    if (js::IsGCScheduled(nsJSRuntime::sRuntime)) {
      js::IncrementalGC(nsJSRuntime::sRuntime, aReason);
    }
    return;
  }

  for (nsJSContext* cx = sContextList; cx; cx = cx->mNext) {
    cx->mActive = false;
  }
  nsContentUtils::XPConnect()->GarbageCollect(aReason, aGckind);
}

//static
void
nsJSContext::ShrinkGCBuffersNow()
{
  NS_TIME_FUNCTION_MIN(1.0);
  SAMPLE_LABEL("GC", "ShrinkGCBuffersNow");

  KillShrinkGCBuffersTimer();

  JS_ShrinkGCBuffers(nsJSRuntime::sRuntime);
}

//Static
void
nsJSContext::CycleCollectNow(nsICycleCollectorListener *aListener,
                             PRInt32 aExtraForgetSkippableCalls)
{
  if (!NS_IsMainThread()) {
    return;
  }

  if (sCCLockedOut) {
    // We're in the middle of an incremental GC; finish it first
    nsJSContext::GarbageCollectNow(js::gcreason::CC_FORCED, nsGCNormal, true);
  }

  SAMPLE_LABEL("GC", "CycleCollectNow");
  NS_TIME_FUNCTION_MIN(1.0);

  KillCCTimer();

  PRTime start = PR_Now();

  PRUint32 suspected = nsCycleCollector_suspectedCount();

  // nsCycleCollector_forgetSkippable may mark some gray js to black.
  if (sCleanupsSinceLastGC < 2 && aExtraForgetSkippableCalls >= 0) {
    for (;sCleanupsSinceLastGC < 2; ++sCleanupsSinceLastGC) {
      nsCycleCollector_forgetSkippable();
    }
  }

  for (PRInt32 i = 0; i < aExtraForgetSkippableCalls; ++i) {
    nsCycleCollector_forgetSkippable();
    ++sCleanupsSinceLastGC;
  }

  nsCycleCollectorResults ccResults;
  nsCycleCollector_collect(&ccResults, aListener);
  sCCollectedWaitingForGC += ccResults.mFreedRefCounted + ccResults.mFreedGCed;

  // If we collected a substantial amount of cycles, poke the GC since more objects
  // might be unreachable now.
  if (sCCollectedWaitingForGC > 250) {
    PokeGC(js::gcreason::CC_WAITING);
  }

  PRTime now = PR_Now();

  if (sLastCCEndTime) {
    PRUint32 timeBetween = (PRUint32)(start - sLastCCEndTime) / PR_USEC_PER_SEC;
    Telemetry::Accumulate(Telemetry::CYCLE_COLLECTOR_TIME_BETWEEN, timeBetween);
  }
  sLastCCEndTime = now;

  Telemetry::Accumulate(Telemetry::FORGET_SKIPPABLE_MAX,
                        sMaxForgetSkippableTime / PR_USEC_PER_MSEC);

  if (sPostGCEventsToConsole) {
    PRTime delta = 0;
    if (sFirstCollectionTime) {
      delta = now - sFirstCollectionTime;
    } else {
      sFirstCollectionTime = now;
    }

    nsString gcmsg;
    if (ccResults.mForcedGC) {
      gcmsg.AssignLiteral(", forced a GC");
    }

    NS_NAMED_MULTILINE_LITERAL_STRING(kFmt,
      NS_LL("CC(T+%.1f) duration: %llums, suspected: %lu, visited: %lu RCed and %lu GCed, collected: %lu RCed and %lu GCed (%lu waiting for GC)%s\n")
      NS_LL("ForgetSkippable %lu times before CC, min: %lu ms, max: %lu ms, avg: %lu ms, total: %lu ms, removed: %lu"));
    nsString msg;
    PRUint32 cleanups = sForgetSkippableBeforeCC ? sForgetSkippableBeforeCC : 1;
    sMinForgetSkippableTime = (sMinForgetSkippableTime == PR_UINT32_MAX)
      ? 0 : sMinForgetSkippableTime;
    msg.Adopt(nsTextFormatter::smprintf(kFmt.get(), double(delta) / PR_USEC_PER_SEC,
                                        (now - start) / PR_USEC_PER_MSEC, suspected,
                                        ccResults.mVisitedRefCounted, ccResults.mVisitedGCed,
                                        ccResults.mFreedRefCounted, ccResults.mFreedGCed,
                                        sCCollectedWaitingForGC, gcmsg.get(),
                                        sForgetSkippableBeforeCC,
                                        sMinForgetSkippableTime / PR_USEC_PER_MSEC,
                                        sMaxForgetSkippableTime / PR_USEC_PER_MSEC,
                                        (sTotalForgetSkippableTime / cleanups) /
                                          PR_USEC_PER_MSEC,
                                        sTotalForgetSkippableTime / PR_USEC_PER_MSEC,
                                        sRemovedPurples));
    nsCOMPtr<nsIConsoleService> cs =
      do_GetService(NS_CONSOLESERVICE_CONTRACTID);
    if (cs) {
      cs->LogStringMessage(msg.get());
    }

    NS_NAMED_MULTILINE_LITERAL_STRING(kJSONFmt,
       NS_LL("{ \"timestamp\": %llu, ")
         NS_LL("\"duration\": %llu, ")
         NS_LL("\"suspected\": %lu, ")
         NS_LL("\"visited\": { ")
             NS_LL("\"RCed\": %lu, ")
             NS_LL("\"GCed\": %lu }, ")
         NS_LL("\"collected\": { ")
             NS_LL("\"RCed\": %lu, ")
             NS_LL("\"GCed\": %lu }, ")
         NS_LL("\"waiting_for_gc\": %lu, ")
         NS_LL("\"forced_gc\": %d, ")
         NS_LL("\"forget_skippable\": { ")
             NS_LL("\"times_before_cc\": %lu, ")
             NS_LL("\"min\": %lu, ")
             NS_LL("\"max\": %lu, ")
             NS_LL("\"avg\": %lu, ")
             NS_LL("\"total\": %lu, ")
             NS_LL("\"removed\": %lu } ")
       NS_LL("}"));
    nsString json;
    json.Adopt(nsTextFormatter::smprintf(kJSONFmt.get(),
                                         now, (now - start) / PR_USEC_PER_MSEC, suspected,
                                         ccResults.mVisitedRefCounted, ccResults.mVisitedGCed,
                                         ccResults.mFreedRefCounted, ccResults.mFreedGCed,
                                         sCCollectedWaitingForGC,
                                         ccResults.mForcedGC,
                                         sForgetSkippableBeforeCC,
                                         sMinForgetSkippableTime / PR_USEC_PER_MSEC,
                                         sMaxForgetSkippableTime / PR_USEC_PER_MSEC,
                                         (sTotalForgetSkippableTime / cleanups) /
                                           PR_USEC_PER_MSEC,
                                         sTotalForgetSkippableTime / PR_USEC_PER_MSEC,
                                         sRemovedPurples));
    nsCOMPtr<nsIObserverService> observerService = mozilla::services::GetObserverService();
    if (observerService) {
      observerService->NotifyObservers(nsnull, "cycle-collection-statistics", json.get());
    }
  }
  sMinForgetSkippableTime = PR_UINT32_MAX;
  sMaxForgetSkippableTime = 0;
  sTotalForgetSkippableTime = 0;
  sRemovedPurples = 0;
  sForgetSkippableBeforeCC = 0;
  sNeedsFullCC = false;
}

// static
void
GCTimerFired(nsITimer *aTimer, void *aClosure)
{
  NS_RELEASE(sGCTimer);

  uintptr_t reason = reinterpret_cast<uintptr_t>(aClosure);
  nsJSContext::GarbageCollectNow(static_cast<js::gcreason::Reason>(reason),
                                 nsGCNormal, false);
}

void
ShrinkGCBuffersTimerFired(nsITimer *aTimer, void *aClosure)
{
  NS_RELEASE(sShrinkGCBuffersTimer);

  nsJSContext::ShrinkGCBuffersNow();
}

static bool
ShouldTriggerCC(PRUint32 aSuspected)
{
  return sNeedsFullCC ||
         aSuspected > NS_CC_PURPLE_LIMIT ||
         sLastCCEndTime + NS_CC_FORCED < PR_Now();
}

static void
TimerFireForgetSkippable(PRUint32 aSuspected, bool aRemoveChildless)
{
  PRTime startTime = PR_Now();
  nsCycleCollector_forgetSkippable(aRemoveChildless);
  sPreviousSuspectedCount = nsCycleCollector_suspectedCount();
  ++sCleanupsSinceLastGC;
  PRTime delta = PR_Now() - startTime;
  if (sMinForgetSkippableTime > delta) {
    sMinForgetSkippableTime = delta;
  }
  if (sMaxForgetSkippableTime < delta) {
    sMaxForgetSkippableTime = delta;
  }
  sTotalForgetSkippableTime += delta;
  sRemovedPurples += (aSuspected - sPreviousSuspectedCount);
  ++sForgetSkippableBeforeCC;
}

static void
CCTimerFired(nsITimer *aTimer, void *aClosure)
{
  if (sDidShutdown) {
    return;
  }

  if (sCCLockedOut) {
    PRTime now = PR_Now();
    if (sCCLockedOutTime == 0) {
      sCCLockedOutTime = now;
      return;
    }
    if (now - sCCLockedOutTime < NS_MAX_CC_LOCKEDOUT_TIME) {
      return;
    }

    // Finish the current incremental GC
    nsJSContext::GarbageCollectNow(js::gcreason::CC_FORCED, nsGCNormal, true);
  }

  ++sCCTimerFireCount;

  // During early timer fires, we only run forgetSkippable. During the first
  // late timer fire, we decide if we are going to have a second and final
  // late timer fire, where we may run the CC.
  const PRUint32 numEarlyTimerFires = NS_CC_DELAY / NS_CC_SKIPPABLE_DELAY - 2;
  bool isLateTimerFire = sCCTimerFireCount > numEarlyTimerFires;
  PRUint32 suspected = nsCycleCollector_suspectedCount();
  if (isLateTimerFire && ShouldTriggerCC(suspected)) {
    if (sCCTimerFireCount == numEarlyTimerFires + 1) {
      TimerFireForgetSkippable(suspected, true);
      if (ShouldTriggerCC(nsCycleCollector_suspectedCount())) {
        // Our efforts to avoid a CC have failed, so we return to let the
        // timer fire once more to trigger a CC.
        return;
      }
    } else {
      // We are in the final timer fire and still meet the conditions for
      // triggering a CC.
      nsJSContext::CycleCollectNow();
    }
  } else if ((sPreviousSuspectedCount + 100) <= suspected) {
    // Only do a forget skippable if there are more than a few new objects.
    TimerFireForgetSkippable(suspected, false);
  }

  if (isLateTimerFire) {
    // We have either just run the CC or decided we don't want to run the CC
    // next time, so kill the timer.
    sPreviousSuspectedCount = 0;
    nsJSContext::KillCCTimer();
  }
}

// static
PRUint32
nsJSContext::CleanupsSinceLastGC()
{
  return sCleanupsSinceLastGC;
}

// static
void
nsJSContext::LoadStart()
{
  sLoadingInProgress = true;
  ++sPendingLoadCount;
}

// static
void
nsJSContext::LoadEnd()
{
  if (!sLoadingInProgress)
    return;

  // sPendingLoadCount is not a well managed load counter (and doesn't
  // need to be), so make sure we don't make it wrap backwards here.
  if (sPendingLoadCount > 0) {
    --sPendingLoadCount;
    return;
  }

  // Its probably a good idea to GC soon since we have finished loading.
  sLoadingInProgress = false;
  PokeGC(js::gcreason::LOAD_END);
}

// static
void
nsJSContext::PokeGC(js::gcreason::Reason aReason, int aDelay)
{
  if (sGCTimer) {
    // There's already a timer for GC'ing, just return
    return;
  }

  CallCreateInstance("@mozilla.org/timer;1", &sGCTimer);

  if (!sGCTimer) {
    // Failed to create timer (probably because we're in XPCOM shutdown)
    return;
  }

  static bool first = true;

  sGCTimer->InitWithFuncCallback(GCTimerFired, reinterpret_cast<void *>(aReason),
                                 aDelay
                                 ? aDelay
                                 : (first
                                    ? NS_FIRST_GC_DELAY
                                    : NS_GC_DELAY),
                                 nsITimer::TYPE_ONE_SHOT);

  first = false;
}

// static
void
nsJSContext::PokeShrinkGCBuffers()
{
  if (sShrinkGCBuffersTimer) {
    return;
  }

  CallCreateInstance("@mozilla.org/timer;1", &sShrinkGCBuffersTimer);

  if (!sShrinkGCBuffersTimer) {
    // Failed to create timer (probably because we're in XPCOM shutdown)
    return;
  }

  sShrinkGCBuffersTimer->InitWithFuncCallback(ShrinkGCBuffersTimerFired, nsnull,
                                              NS_SHRINK_GC_BUFFERS_DELAY,
                                              nsITimer::TYPE_ONE_SHOT);
}

// static
void
nsJSContext::MaybePokeCC()
{
  if (sCCTimer || sDidShutdown) {
    return;
  }

  if (sNeedsFullCC ||
      nsCycleCollector_suspectedCount() > 100 ||
      sLastCCEndTime + NS_CC_FORCED < PR_Now()) {
    sCCTimerFireCount = 0;
    CallCreateInstance("@mozilla.org/timer;1", &sCCTimer);
    if (!sCCTimer) {
      return;
    }
    sCCTimer->InitWithFuncCallback(CCTimerFired, nsnull,
                                   NS_CC_SKIPPABLE_DELAY,
                                   nsITimer::TYPE_REPEATING_SLACK);
  }
}

//static
void
nsJSContext::KillGCTimer()
{
  if (sGCTimer) {
    sGCTimer->Cancel();

    NS_RELEASE(sGCTimer);
  }
}

void
nsJSContext::KillFullGCTimer()
{
  if (sFullGCTimer) {
    sFullGCTimer->Cancel();
    NS_RELEASE(sFullGCTimer);
  }
}

//static
void
nsJSContext::KillShrinkGCBuffersTimer()
{
  if (sShrinkGCBuffersTimer) {
    sShrinkGCBuffersTimer->Cancel();

    NS_RELEASE(sShrinkGCBuffersTimer);
  }
}

//static
void
nsJSContext::KillCCTimer()
{
  sCCLockedOutTime = 0;

  if (sCCTimer) {
    sCCTimer->Cancel();

    NS_RELEASE(sCCTimer);
  }
}

void
nsJSContext::GC(js::gcreason::Reason aReason)
{
  mActive = true;
  PokeGC(aReason);
}

class NotifyGCEndRunnable : public nsRunnable
{
  nsString mMessage;

public:
  NotifyGCEndRunnable(const nsString& aMessage) : mMessage(aMessage) {}

  NS_DECL_NSIRUNNABLE
};

NS_IMETHODIMP
NotifyGCEndRunnable::Run()
{
  MOZ_ASSERT(NS_IsMainThread());

  nsCOMPtr<nsIObserverService> observerService = mozilla::services::GetObserverService();
  if (!observerService) {
    return NS_OK;
  }

  const jschar oomMsg[3] = { '{', '}', 0 };
  const jschar *toSend = mMessage.get() ? mMessage.get() : oomMsg;
  observerService->NotifyObservers(nsnull, "garbage-collection-statistics", toSend);

  return NS_OK;
}

static void
DOMGCSliceCallback(JSRuntime *aRt, js::GCProgress aProgress, const js::GCDescription &aDesc)
{
  NS_ASSERTION(NS_IsMainThread(), "GCs must run on the main thread");

  if (aProgress == js::GC_CYCLE_END && sPostGCEventsToConsole) {
    PRTime now = PR_Now();
    PRTime delta = 0;
    if (sFirstCollectionTime) {
      delta = now - sFirstCollectionTime;
    } else {
      sFirstCollectionTime = now;
    }

    NS_NAMED_LITERAL_STRING(kFmt, "GC(T+%.1f) ");
    nsString prefix, gcstats;
    gcstats.Adopt(aDesc.formatMessage(aRt));
    prefix.Adopt(nsTextFormatter::smprintf(kFmt.get(),
                                           double(delta) / PR_USEC_PER_SEC));
    nsString msg = prefix + gcstats;
    nsCOMPtr<nsIConsoleService> cs = do_GetService(NS_CONSOLESERVICE_CONTRACTID);
    if (cs) {
      cs->LogStringMessage(msg.get());
    }

    nsString json;
    json.Adopt(aDesc.formatJSON(aRt, now));
    nsRefPtr<NotifyGCEndRunnable> notify = new NotifyGCEndRunnable(json);
    NS_DispatchToMainThread(notify);
  }

  // Prevent cycle collections and shrinking during incremental GC.
  if (aProgress == js::GC_CYCLE_BEGIN) {
    sCCLockedOut = true;
    nsJSContext::KillShrinkGCBuffersTimer();
  } else if (aProgress == js::GC_CYCLE_END) {
    sCCLockedOut = false;
  }

  // The GC has more work to do, so schedule another GC slice.
  if (aProgress == js::GC_SLICE_END) {
    nsJSContext::KillGCTimer();
    nsJSContext::PokeGC(js::gcreason::INTER_SLICE_GC, NS_INTERSLICE_GC_DELAY);
  }

  if (aProgress == js::GC_CYCLE_END) {
    // May need to kill the inter-slice GC timer
    nsJSContext::KillGCTimer();

    sCCollectedWaitingForGC = 0;
    sCleanupsSinceLastGC = 0;
    sNeedsFullCC = true;
    nsJSContext::MaybePokeCC();

    if (aDesc.isCompartment) {
      ++sCompartmentGCCount;
      if (!sFullGCTimer) {
        CallCreateInstance("@mozilla.org/timer;1", &sFullGCTimer);
        js::gcreason::Reason reason = js::gcreason::FULL_GC_TIMER;
        sFullGCTimer->InitWithFuncCallback(FullGCTimerFired,
                                           reinterpret_cast<void *>(reason),
                                           NS_FULL_GC_DELAY,
                                           nsITimer::TYPE_ONE_SHOT);
      }
    } else {
      sCompartmentGCCount = 0;
      nsJSContext::KillFullGCTimer();

      // Avoid shrinking during heavy activity, which is suggested by
      // compartment GC.
      nsJSContext::PokeShrinkGCBuffers();
    }
  }

  if (sPrevGCSliceCallback)
    (*sPrevGCSliceCallback)(aRt, aProgress, aDesc);
}

// Script object mananagement - note duplicate implementation
// in nsJSRuntime below...
nsresult
nsJSContext::HoldScriptObject(void* aScriptObject)
{
    NS_ASSERTION(sIsInitialized, "runtime not initialized");
    if (! nsJSRuntime::sRuntime) {
        NS_NOTREACHED("couldn't add GC root - no runtime");
        return NS_ERROR_FAILURE;
    }

    ::JS_LockGCThingRT(nsJSRuntime::sRuntime, aScriptObject);
    return NS_OK;
}

nsresult
nsJSContext::DropScriptObject(void* aScriptObject)
{
  NS_ASSERTION(sIsInitialized, "runtime not initialized");
  if (! nsJSRuntime::sRuntime) {
    NS_NOTREACHED("couldn't remove GC root");
    return NS_ERROR_FAILURE;
  }

  ::JS_UnlockGCThingRT(nsJSRuntime::sRuntime, aScriptObject);
  return NS_OK;
}

void
nsJSContext::ReportPendingException()
{
  // set aside the frame chain, since it has nothing to do with the
  // exception we're reporting.
  if (mIsInitialized && ::JS_IsExceptionPending(mContext)) {
    bool saved = ::JS_SaveFrameChain(mContext);
    ::JS_ReportPendingException(mContext);
    if (saved)
        ::JS_RestoreFrameChain(mContext);
  }
}

/**********************************************************************
 * nsJSRuntime implementation
 *********************************************************************/

// QueryInterface implementation for nsJSRuntime
NS_INTERFACE_MAP_BEGIN(nsJSRuntime)
  NS_INTERFACE_MAP_ENTRY(nsIScriptRuntime)
NS_INTERFACE_MAP_END


NS_IMPL_ADDREF(nsJSRuntime)
NS_IMPL_RELEASE(nsJSRuntime)

already_AddRefed<nsIScriptContext>
nsJSRuntime::CreateContext()
{
  nsCOMPtr<nsIScriptContext> scriptContext = new nsJSContext(sRuntime);
  return scriptContext.forget();
}

nsresult
nsJSRuntime::ParseVersion(const nsString &aVersionStr, PRUint32 *flags)
{
    NS_PRECONDITION(flags, "Null flags param?");
    JSVersion jsVersion = JSVERSION_UNKNOWN;
    if (aVersionStr.Length() != 3 || aVersionStr[0] != '1' || aVersionStr[1] != '.')
        jsVersion = JSVERSION_UNKNOWN;
    else switch (aVersionStr[2]) {
        case '0': jsVersion = JSVERSION_1_0; break;
        case '1': jsVersion = JSVERSION_1_1; break;
        case '2': jsVersion = JSVERSION_1_2; break;
        case '3': jsVersion = JSVERSION_1_3; break;
        case '4': jsVersion = JSVERSION_1_4; break;
        case '5': jsVersion = JSVERSION_1_5; break;
        case '6': jsVersion = JSVERSION_1_6; break;
        case '7': jsVersion = JSVERSION_1_7; break;
        case '8': jsVersion = JSVERSION_1_8; break;
        default:  jsVersion = JSVERSION_UNKNOWN;
    }
    *flags = (PRUint32)jsVersion;
    return NS_OK;
}

//static
void
nsJSRuntime::Startup()
{
  // initialize all our statics, so that we can restart XPCOM
  sGCTimer = sFullGCTimer = sCCTimer = nsnull;
  sCCLockedOut = false;
  sCCLockedOutTime = 0;
  sLastCCEndTime = 0;
  sPendingLoadCount = 0;
  sLoadingInProgress = false;
  sCCollectedWaitingForGC = 0;
  sPostGCEventsToConsole = false;
  sDisableExplicitCompartmentGC = false;
  sNeedsFullCC = false;
  gNameSpaceManager = nsnull;
  sRuntimeService = nsnull;
  sRuntime = nsnull;
  sIsInitialized = false;
  sDidShutdown = false;
  sContextCount = 0;
  sSecurityManager = nsnull;
}

static int
MaxScriptRunTimePrefChangedCallback(const char *aPrefName, void *aClosure)
{
  // Default limit on script run time to 10 seconds. 0 means let
  // scripts run forever.
  bool isChromePref =
    strcmp(aPrefName, "dom.max_chrome_script_run_time") == 0;
  PRInt32 time = Preferences::GetInt(aPrefName, isChromePref ? 20 : 10);

  PRTime t;
  if (time <= 0) {
    // Let scripts run for a really, really long time.
    t = LL_INIT(0x40000000, 0);
  } else {
    t = time * PR_USEC_PER_SEC;
  }

  if (isChromePref) {
    sMaxChromeScriptRunTime = t;
  } else {
    sMaxScriptRunTime = t;
  }

  return 0;
}

static int
ReportAllJSExceptionsPrefChangedCallback(const char* aPrefName, void* aClosure)
{
  bool reportAll = Preferences::GetBool(aPrefName, false);
  nsContentUtils::XPConnect()->SetReportAllJSExceptions(reportAll);
  return 0;
}

static int
SetMemoryHighWaterMarkPrefChangedCallback(const char* aPrefName, void* aClosure)
{
  PRInt32 highwatermark = Preferences::GetInt(aPrefName, 128);

  JS_SetGCParameter(nsJSRuntime::sRuntime, JSGC_MAX_MALLOC_BYTES,
                    highwatermark * 1024L * 1024L);
  return 0;
}

static int
SetMemoryMaxPrefChangedCallback(const char* aPrefName, void* aClosure)
{
  PRInt32 pref = Preferences::GetInt(aPrefName, -1);
  // handle overflow and negative pref values
  PRUint32 max = (pref <= 0 || pref >= 0x1000) ? -1 : (PRUint32)pref * 1024 * 1024;
  JS_SetGCParameter(nsJSRuntime::sRuntime, JSGC_MAX_BYTES, max);
  return 0;
}

static int
SetMemoryGCModePrefChangedCallback(const char* aPrefName, void* aClosure)
{
  bool enableCompartmentGC = Preferences::GetBool("javascript.options.mem.gc_per_compartment");
  bool enableIncrementalGC = Preferences::GetBool("javascript.options.mem.gc_incremental");
  JSGCMode mode;
  if (enableIncrementalGC) {
    mode = JSGC_MODE_INCREMENTAL;
  } else if (enableCompartmentGC) {
    mode = JSGC_MODE_COMPARTMENT;
  } else {
    mode = JSGC_MODE_GLOBAL;
  }
  JS_SetGCParameter(nsJSRuntime::sRuntime, JSGC_MODE, mode);
  return 0;
}

static int
SetMemoryGCSliceTimePrefChangedCallback(const char* aPrefName, void* aClosure)
{
  PRInt32 pref = Preferences::GetInt(aPrefName, -1);
  // handle overflow and negative pref values
  if (pref > 0 && pref < 100000)
    JS_SetGCParameter(nsJSRuntime::sRuntime, JSGC_SLICE_TIME_BUDGET, pref);
  return 0;
}

JSObject*
NS_DOMReadStructuredClone(JSContext* cx,
                          JSStructuredCloneReader* reader,
                          uint32_t tag,
                          uint32_t data,
                          void* closure)
{
  if (tag == SCTAG_DOM_IMAGEDATA) {
    // Read the information out of the stream.
    uint32_t width, height;
    JS::Value dataArray;
    if (!JS_ReadUint32Pair(reader, &width, &height) ||
        !JS_ReadTypedArray(reader, &dataArray)) {
      return nsnull;
    }
    MOZ_ASSERT(dataArray.isObject());

    // Construct the ImageData.
    nsCOMPtr<nsIDOMImageData> imageData = new ImageData(width, height,
                                                        dataArray.toObject());
    // Wrap it in a jsval.
    JSObject* global = JS_GetGlobalForScopeChain(cx);
    if (!global) {
      return nsnull;
    }
    nsCOMPtr<nsIXPConnectJSObjectHolder> wrapper;
    JS::Value val;
    nsresult rv =
      nsContentUtils::WrapNative(cx, global, imageData, &val,
                                 getter_AddRefs(wrapper));
    if (NS_FAILED(rv)) {
      return nsnull;
    }
    return val.toObjectOrNull();
  }

  // Don't know what this is. Bail.
  nsDOMClassInfo::ThrowJSException(cx, NS_ERROR_DOM_DATA_CLONE_ERR);
  return nsnull;
}

JSBool
NS_DOMWriteStructuredClone(JSContext* cx,
                           JSStructuredCloneWriter* writer,
                           JSObject* obj,
                           void *closure)
{
  nsCOMPtr<nsIXPConnectWrappedNative> wrappedNative;
  nsContentUtils::XPConnect()->
    GetWrappedNativeOfJSObject(cx, obj, getter_AddRefs(wrappedNative));
  nsISupports *native = wrappedNative ? wrappedNative->Native() : nsnull;

  nsCOMPtr<nsIDOMImageData> imageData = do_QueryInterface(native);
  if (imageData) {
    // Prepare the ImageData internals.
    PRUint32 width, height;
    JS::Value dataArray;
    if (NS_FAILED(imageData->GetWidth(&width)) ||
        NS_FAILED(imageData->GetHeight(&height)) ||
        NS_FAILED(imageData->GetData(cx, &dataArray)))
    {
      return false;
    }

    // Write the internals to the stream.
    return JS_WriteUint32Pair(writer, SCTAG_DOM_IMAGEDATA, 0) &&
           JS_WriteUint32Pair(writer, width, height) &&
           JS_WriteTypedArray(writer, dataArray);
  }

  // Don't know what this is. Bail.
  nsDOMClassInfo::ThrowJSException(cx, NS_ERROR_DOM_DATA_CLONE_ERR);
  return JS_FALSE;
}

void
NS_DOMStructuredCloneError(JSContext* cx,
                           uint32_t errorid)
{
  // We don't currently support any extensions to structured cloning.
  nsDOMClassInfo::ThrowJSException(cx, NS_ERROR_DOM_DATA_CLONE_ERR);
}

//static
nsresult
nsJSRuntime::Init()
{
  if (sIsInitialized) {
    if (!nsContentUtils::XPConnect())
      return NS_ERROR_NOT_AVAILABLE;

    return NS_OK;
  }

  nsresult rv = CallGetService(NS_SCRIPTSECURITYMANAGER_CONTRACTID,
                               &sSecurityManager);
  NS_ENSURE_SUCCESS(rv, rv);

  rv = CallGetService(kJSRuntimeServiceContractID, &sRuntimeService);
  // get the JSRuntime from the runtime svc, if possible
  NS_ENSURE_SUCCESS(rv, rv);

  rv = sRuntimeService->GetRuntime(&sRuntime);
  NS_ENSURE_SUCCESS(rv, rv);

  // Let's make sure that our main thread is the same as the xpcom main thread.
  NS_ASSERTION(NS_IsMainThread(), "bad");

  sPrevGCSliceCallback = js::SetGCSliceCallback(sRuntime, DOMGCSliceCallback);

  // Set up the structured clone callbacks.
  static JSStructuredCloneCallbacks cloneCallbacks = {
    NS_DOMReadStructuredClone,
    NS_DOMWriteStructuredClone,
    NS_DOMStructuredCloneError
  };
  JS_SetStructuredCloneCallbacks(sRuntime, &cloneCallbacks);

  // Set these global xpconnect options...
  Preferences::RegisterCallback(MaxScriptRunTimePrefChangedCallback,
                                "dom.max_script_run_time");
  MaxScriptRunTimePrefChangedCallback("dom.max_script_run_time", nsnull);

  Preferences::RegisterCallback(MaxScriptRunTimePrefChangedCallback,
                                "dom.max_chrome_script_run_time");
  MaxScriptRunTimePrefChangedCallback("dom.max_chrome_script_run_time",
                                      nsnull);

  Preferences::RegisterCallback(ReportAllJSExceptionsPrefChangedCallback,
                                "dom.report_all_js_exceptions");
  ReportAllJSExceptionsPrefChangedCallback("dom.report_all_js_exceptions",
                                           nsnull);

  Preferences::RegisterCallback(SetMemoryHighWaterMarkPrefChangedCallback,
                                "javascript.options.mem.high_water_mark");
  SetMemoryHighWaterMarkPrefChangedCallback("javascript.options.mem.high_water_mark",
                                            nsnull);

  Preferences::RegisterCallback(SetMemoryMaxPrefChangedCallback,
                                "javascript.options.mem.max");
  SetMemoryMaxPrefChangedCallback("javascript.options.mem.max",
                                  nsnull);

  Preferences::RegisterCallback(SetMemoryGCModePrefChangedCallback,
                                "javascript.options.mem.gc_per_compartment");
  SetMemoryGCModePrefChangedCallback("javascript.options.mem.gc_per_compartment",
                                     nsnull);

  Preferences::RegisterCallback(SetMemoryGCModePrefChangedCallback,
                                "javascript.options.mem.gc_incremental");
  SetMemoryGCModePrefChangedCallback("javascript.options.mem.gc_incremental",
                                     nsnull);

  Preferences::RegisterCallback(SetMemoryGCSliceTimePrefChangedCallback,
                                "javascript.options.mem.gc_incremental_slice_ms");
  SetMemoryGCSliceTimePrefChangedCallback("javascript.options.mem.gc_incremental_slice_ms",
                                          nsnull);

  nsCOMPtr<nsIObserverService> obs = mozilla::services::GetObserverService();
  if (!obs)
    return NS_ERROR_FAILURE;

  Preferences::AddBoolVarCache(&sGCOnMemoryPressure,
                               "javascript.options.gc_on_memory_pressure",
                               true);

  nsIObserver* memPressureObserver = new nsMemoryPressureObserver();
  NS_ENSURE_TRUE(memPressureObserver, NS_ERROR_OUT_OF_MEMORY);
  obs->AddObserver(memPressureObserver, "memory-pressure", false);

  sIsInitialized = true;

  return NS_OK;
}

//static
nsScriptNameSpaceManager*
nsJSRuntime::GetNameSpaceManager()
{
  if (sDidShutdown)
    return nsnull;

  if (!gNameSpaceManager) {
    gNameSpaceManager = new nsScriptNameSpaceManager;
    NS_ADDREF(gNameSpaceManager);

    nsresult rv = gNameSpaceManager->Init();
    NS_ENSURE_SUCCESS(rv, nsnull);
  }

  return gNameSpaceManager;
}

/* static */
void
nsJSRuntime::Shutdown()
{
  nsJSContext::KillGCTimer();
  nsJSContext::KillShrinkGCBuffersTimer();
  nsJSContext::KillCCTimer();
  nsJSContext::KillFullGCTimer();

  NS_IF_RELEASE(gNameSpaceManager);

  if (!sContextCount) {
    // We're being shutdown, and there are no more contexts
    // alive, release the JS runtime service and the security manager.

    NS_IF_RELEASE(sRuntimeService);
    NS_IF_RELEASE(sSecurityManager);
  }

  sDidShutdown = true;
}

// Script object mananagement - note duplicate implementation
// in nsJSContext above...
nsresult
nsJSRuntime::HoldScriptObject(void* aScriptObject)
{
    NS_ASSERTION(sIsInitialized, "runtime not initialized");
    if (! sRuntime) {
        NS_NOTREACHED("couldn't remove GC root - no runtime");
        return NS_ERROR_FAILURE;
    }

    ::JS_LockGCThingRT(sRuntime, aScriptObject);
    return NS_OK;
}

nsresult
nsJSRuntime::DropScriptObject(void* aScriptObject)
{
  NS_ASSERTION(sIsInitialized, "runtime not initialized");
  if (! sRuntime) {
    NS_NOTREACHED("couldn't remove GC root");
    return NS_ERROR_FAILURE;
  }

  ::JS_UnlockGCThingRT(sRuntime, aScriptObject);
  return NS_OK;
}

// A factory for the runtime.
nsresult NS_CreateJSRuntime(nsIScriptRuntime **aRuntime)
{
  nsresult rv = nsJSRuntime::Init();
  NS_ENSURE_SUCCESS(rv, rv);

  *aRuntime = new nsJSRuntime();
  if (*aRuntime == nsnull)
    return NS_ERROR_OUT_OF_MEMORY;
  NS_IF_ADDREF(*aRuntime);
  return NS_OK;
}

// A fast-array class for JS.  This class supports both nsIJSScriptArray and
// nsIArray.  If it is JS itself providing and consuming this class, all work
// can be done via nsIJSScriptArray, and avoid the conversion of elements
// to/from nsISupports.
// When consumed by non-JS (eg, another script language), conversion is done
// on-the-fly.
class nsJSArgArray : public nsIJSArgArray {
public:
  nsJSArgArray(JSContext *aContext, PRUint32 argc, jsval *argv, nsresult *prv);
  ~nsJSArgArray();
  // nsISupports
  NS_DECL_CYCLE_COLLECTING_ISUPPORTS
  NS_DECL_CYCLE_COLLECTION_SCRIPT_HOLDER_CLASS_AMBIGUOUS(nsJSArgArray,
                                                         nsIJSArgArray)

  // nsIArray
  NS_DECL_NSIARRAY

  // nsIJSArgArray
  nsresult GetArgs(PRUint32 *argc, void **argv);

  void ReleaseJSObjects();

protected:
  JSContext *mContext;
  jsval *mArgv;
  PRUint32 mArgc;
};

nsJSArgArray::nsJSArgArray(JSContext *aContext, PRUint32 argc, jsval *argv,
                           nsresult *prv) :
    mContext(aContext),
    mArgv(nsnull),
    mArgc(argc)
{
  // copy the array - we don't know its lifetime, and ours is tied to xpcom
  // refcounting.  Alloc zero'd array so cleanup etc is safe.
  if (argc) {
    mArgv = (jsval *) PR_CALLOC(argc * sizeof(jsval));
    if (!mArgv) {
      *prv = NS_ERROR_OUT_OF_MEMORY;
      return;
    }
  }

  // Callers are allowed to pass in a null argv even for argc > 0. They can
  // then use GetArgs to initialize the values.
  if (argv) {
    for (PRUint32 i = 0; i < argc; ++i)
      mArgv[i] = argv[i];
  }

  *prv = argc > 0 ? NS_HOLD_JS_OBJECTS(this, nsJSArgArray) : NS_OK;
}

nsJSArgArray::~nsJSArgArray()
{
  ReleaseJSObjects();
}

void
nsJSArgArray::ReleaseJSObjects()
{
  if (mArgc > 0)
    NS_DROP_JS_OBJECTS(this, nsJSArgArray);
  if (mArgv) {
    PR_DELETE(mArgv);
  }
  mArgc = 0;
}

// QueryInterface implementation for nsJSArgArray
NS_IMPL_CYCLE_COLLECTION_CLASS(nsJSArgArray)
NS_IMPL_CYCLE_COLLECTION_UNLINK_BEGIN(nsJSArgArray)
  tmp->ReleaseJSObjects();
NS_IMPL_CYCLE_COLLECTION_UNLINK_END
NS_IMPL_CYCLE_COLLECTION_TRAVERSE_BEGIN(nsJSArgArray)
  NS_IMPL_CYCLE_COLLECTION_TRAVERSE_SCRIPT_OBJECTS
NS_IMPL_CYCLE_COLLECTION_TRAVERSE_END

NS_IMPL_CYCLE_COLLECTION_TRACE_BEGIN(nsJSArgArray)
  jsval *argv = tmp->mArgv;
  if (argv) {
    jsval *end;
    for (end = argv + tmp->mArgc; argv < end; ++argv) {
      if (JSVAL_IS_GCTHING(*argv))
        NS_IMPL_CYCLE_COLLECTION_TRACE_JS_CALLBACK(JSVAL_TO_GCTHING(*argv),
                                                   "mArgv[i]")
    }
  }
NS_IMPL_CYCLE_COLLECTION_TRACE_END

NS_INTERFACE_MAP_BEGIN_CYCLE_COLLECTION(nsJSArgArray)
  NS_INTERFACE_MAP_ENTRY(nsIArray)
  NS_INTERFACE_MAP_ENTRY(nsIJSArgArray)
  NS_INTERFACE_MAP_ENTRY_AMBIGUOUS(nsISupports, nsIJSArgArray)
NS_INTERFACE_MAP_END

NS_IMPL_CYCLE_COLLECTING_ADDREF(nsJSArgArray)
NS_IMPL_CYCLE_COLLECTING_RELEASE(nsJSArgArray)

nsresult
nsJSArgArray::GetArgs(PRUint32 *argc, void **argv)
{
  *argv = (void *)mArgv;
  *argc = mArgc;
  return NS_OK;
}

// nsIArray impl
NS_IMETHODIMP nsJSArgArray::GetLength(PRUint32 *aLength)
{
  *aLength = mArgc;
  return NS_OK;
}

/* void queryElementAt (in unsigned long index, in nsIIDRef uuid, [iid_is (uuid), retval] out nsQIResult result); */
NS_IMETHODIMP nsJSArgArray::QueryElementAt(PRUint32 index, const nsIID & uuid, void * *result)
{
  *result = nsnull;
  if (index >= mArgc)
    return NS_ERROR_INVALID_ARG;

  if (uuid.Equals(NS_GET_IID(nsIVariant)) || uuid.Equals(NS_GET_IID(nsISupports))) {
    return nsContentUtils::XPConnect()->JSToVariant(mContext, mArgv[index],
                                                    (nsIVariant **)result);
  }
  NS_WARNING("nsJSArgArray only handles nsIVariant");
  return NS_ERROR_NO_INTERFACE;
}

/* unsigned long indexOf (in unsigned long startIndex, in nsISupports element); */
NS_IMETHODIMP nsJSArgArray::IndexOf(PRUint32 startIndex, nsISupports *element, PRUint32 *_retval)
{
  return NS_ERROR_NOT_IMPLEMENTED;
}

/* nsISimpleEnumerator enumerate (); */
NS_IMETHODIMP nsJSArgArray::Enumerate(nsISimpleEnumerator **_retval)
{
  return NS_ERROR_NOT_IMPLEMENTED;
}

// The factory function
nsresult NS_CreateJSArgv(JSContext *aContext, PRUint32 argc, void *argv,
                         nsIJSArgArray **aArray)
{
  nsresult rv;
  nsJSArgArray *ret = new nsJSArgArray(aContext, argc,
                                       static_cast<jsval *>(argv), &rv);
  if (ret == nsnull)
    return NS_ERROR_OUT_OF_MEMORY;
  if (NS_FAILED(rv)) {
    delete ret;
    return rv;
  }
  return ret->QueryInterface(NS_GET_IID(nsIArray), (void **)aArray);
}<|MERGE_RESOLUTION|>--- conflicted
+++ resolved
@@ -937,12 +937,9 @@
 static const char js_pccounts_chrome_str[]    = JS_OPTIONS_DOT_STR "pccounts.chrome";
 static const char js_jit_hardening_str[]      = JS_OPTIONS_DOT_STR "jit_hardening";
 static const char js_memlog_option_str[] = JS_OPTIONS_DOT_STR "mem.log";
-<<<<<<< HEAD
-static const char js_ion_content_str[]        = JS_OPTIONS_DOT_STR "ion.content";
-=======
 static const char js_disable_explicit_compartment_gc[] =
   JS_OPTIONS_DOT_STR "disable_explicit_compartment_gc";
->>>>>>> e5d4a2ca
+static const char js_ion_content_str[]        = JS_OPTIONS_DOT_STR "ion.content";
 
 int
 nsJSContext::JSOptionChangedCallback(const char *pref, void *data)
