/* -*- Mode: C++; tab-width: 4; indent-tabs-mode: nil; c-basic-offset: 2 -*- */
/* This Source Code Form is subject to the terms of the Mozilla Public
 * License, v. 2.0. If a copy of the MPL was not distributed with this
 * file, You can obtain one at http://mozilla.org/MPL/2.0/. */

#ifndef TEX_UNPACK_BLOB_H_
#define TEX_UNPACK_BLOB_H_

#include "GLContextTypes.h"
#include "mozilla/RefPtr.h"
#include "WebGLStrongTypes.h"
#include "WebGLTypes.h"

namespace mozilla {

class ClientWebGLContext;
class UniqueBuffer;
class WebGLContext;
class WebGLTexture;

namespace dom {
class Element;
class HTMLCanvasElement;
class HTMLVideoElement;
}  // namespace dom

namespace ipc {
template<typename T> struct PcqParamTraits;
class ConsumerView;
class ProducerView;
enum class PcqStatus;
}

namespace gfx {
class DataSourceSurface;
}  // namespace gfx

namespace layers {
class Image;
class ImageContainer;
}  // namespace layers

namespace webgl {

struct PackingInfo;
struct DriverUnpackInfo;

class TexUnpackBlob {
 public:
<<<<<<< HEAD
  uint32_t mAlignment = 0;
  uint32_t mRowLength = 0;
  uint32_t mImageHeight = 0;
  uint32_t mSkipPixels = 0;
  uint32_t mSkipRows = 0;
  uint32_t mSkipImages = 0;
  uint32_t mWidth = 0;
  uint32_t mHeight = 0;
  uint32_t mDepth = 0;

  gfxAlphaType mSrcAlphaType;
=======
  const uint32_t mAlignment = 0;
  const uint32_t mRowLength = 0;
  const uint32_t mImageHeight = 0;
  const uint32_t mSkipPixels = 0;
  const uint32_t mSkipRows = 0;
  const uint32_t mSkipImages = 0;
  const uint32_t mWidth = 0;
  const uint32_t mHeight = 0;
  const uint32_t mDepth = 0;

  const gfxAlphaType mSrcAlphaType;
>>>>>>> 7d4eaea7

  bool mNeedsExactUpload;

 protected:
  TexUnpackBlob(const WebGLPixelStore& pixelStore, TexImageTarget target,
                uint32_t rowLength, uint32_t width, uint32_t height,
                uint32_t depth, gfxAlphaType srcAlphaType);

<<<<<<< HEAD
  // For IPC
   TexUnpackBlob() {}

=======
>>>>>>> 7d4eaea7
  bool ConvertIfNeeded(WebGLContext* webgl, const uint32_t rowLength,
                       const uint32_t rowCount, WebGLTexelFormat srcFormat,
                       const uint8_t* const srcBegin, const ptrdiff_t srcStride,
                       WebGLTexelFormat dstFormat, const ptrdiff_t dstStride,

                       const uint8_t** const out_begin,
                       UniqueBuffer* const out_anchoredBuffer) const;

 public:
  virtual ~TexUnpackBlob() {}

  virtual TexUnpackBytes* AsTexUnpackBytes() { return nullptr; }

  virtual bool HasData() const { return true; }

  virtual bool Validate(WebGLContext* webgl, const webgl::PackingInfo& pi) = 0;

  // Returns false when we've generated a WebGL error.
  // Returns true but with a non-zero *out_error if we still need to generate a
  // WebGL error.
  virtual bool TexOrSubImage(bool isSubImage, bool needsRespec,
                             WebGLTexture* tex, TexImageTarget target,
                             GLint level, const webgl::DriverUnpackInfo* dui,
                             GLint xOffset, GLint yOffset, GLint zOffset,
                             const webgl::PackingInfo& pi,
                             GLenum* const out_error) const = 0;
};

class TexUnpackBytes final : public TexUnpackBlob {
 public:
  bool mIsClientData;
  const uint8_t* mPtr;
  size_t mAvailBytes;

  TexUnpackBytes(const WebGLPixelStore& pixelStore, TexImageTarget target,
                 uint32_t width, uint32_t height, uint32_t depth,
                 bool isClientData, const uint8_t* ptr, size_t availBytes);

<<<<<<< HEAD
  // For IPC
  TexUnpackBytes() : mIsClientData(true), mPtr(nullptr), mAvailBytes(0) {}

=======
>>>>>>> 7d4eaea7
  TexUnpackBytes* AsTexUnpackBytes() override { return this; }

  virtual bool HasData() const override { return !mIsClientData || bool(mPtr); }

  virtual bool Validate(WebGLContext* webgl,
                        const webgl::PackingInfo& pi) override;
  virtual bool TexOrSubImage(bool isSubImage, bool needsRespec,
                             WebGLTexture* tex, TexImageTarget target,
                             GLint level, const webgl::DriverUnpackInfo* dui,
                             GLint xOffset, GLint yOffset, GLint zOffset,
                             const webgl::PackingInfo& pi,
                             GLenum* const out_error) const override;

  static mozilla::ipc::PcqStatus
  Read(mozilla::ipc::ConsumerView& aView,
<<<<<<< HEAD
       webgl::TexUnpackBytes* aTexBytes);
=======
       UniquePtr<webgl::TexUnpackBytes>* aTexBytes);
>>>>>>> 7d4eaea7
  mozilla::ipc::PcqStatus Write(mozilla::ipc::ProducerView& aView);
  size_t Size() const;
};

class TexUnpackImage final : public TexUnpackBlob {
 public:
  RefPtr<layers::Image> mImage;

  TexUnpackImage(const WebGLContext* webgl, TexImageTarget target,
                 uint32_t rowLength,
                 uint32_t width, uint32_t height, uint32_t depth,
                 layers::Image* image, gfxAlphaType srcAlphaType);

  ~TexUnpackImage();  // Prevent needing to define layers::Image in the header.

  virtual bool Validate(WebGLContext* webgl,
                        const webgl::PackingInfo& pi) override;
  virtual bool TexOrSubImage(bool isSubImage, bool needsRespec,
                             WebGLTexture* tex, TexImageTarget target,
                             GLint level, const webgl::DriverUnpackInfo* dui,
                             GLint xOffset, GLint yOffset, GLint zOffset,
                             const webgl::PackingInfo& dstPI,
                             GLenum* const out_error) const override;
};

class TexUnpackSurface final : public TexUnpackBlob {
 public:
  RefPtr<gfx::DataSourceSurface> mSurf;

  TexUnpackSurface(const ClientWebGLContext* webgl, TexImageTarget target,
                   uint32_t width, uint32_t height, uint32_t depth,
                   gfx::DataSourceSurface* surf, gfxAlphaType srcAlphaType);

  TexUnpackSurface(const ClientWebGLContext* webgl, TexImageTarget target,
                   uint32_t width, uint32_t height, uint32_t depth,
                   gfx::DataSourceSurface* surf, gfxAlphaType srcAlphaType);

  TexUnpackSurface(const WebGLContext* webgl, TexImageTarget target,
                   uint32_t width, uint32_t height, uint32_t depth,
                   gfx::DataSourceSurface* surf, gfxAlphaType srcAlphaType);

  virtual bool Validate(WebGLContext* webgl,
                        const webgl::PackingInfo& pi) override;
  virtual bool TexOrSubImage(bool isSubImage, bool needsRespec,
                             WebGLTexture* tex, TexImageTarget target,
                             GLint level, const webgl::DriverUnpackInfo* dui,
                             GLint xOffset, GLint yOffset, GLint zOffset,
                             const webgl::PackingInfo& dstPI,
                             GLenum* const out_error) const override;

  mozilla::ipc::PcqStatus Write(mozilla::ipc::ProducerView& aView);
  size_t Size() const;
};

}  // namespace webgl

/**
 * Simple wrapper for a TexUnpackBlobs so that they can be sent to another process.
 * The derived type of that underlying blob may change when represented in a remote
 * process.
 */
class PcqTexUnpack final {
 public:
  PcqTexUnpack(MaybeWebGLTexUnpackVariant&& aMaybeBlob)
    : mMaybeBlob(std::move(aMaybeBlob)) {
  }

  // Take the owned blob.  Returns null if the blob was already taken or if it
  // is not a TexUnpackBytes.
  UniquePtr<webgl::TexUnpackBlob> TakeBlob(WebGLContext* aContext);

  PcqTexUnpack() = default;     // for PcqParamTraits and std::tuple
  PcqTexUnpack(PcqTexUnpack&&)= default;

  mozilla::ipc::PcqStatus Write(mozilla::ipc::ProducerView& aProducerView);

  static mozilla::ipc::PcqStatus
  Read(PcqTexUnpack* aPcqTexUnpack, mozilla::ipc::ConsumerView& aConsumerView);

  size_t MinSize() const;

 protected:
  PcqTexUnpack(const PcqTexUnpack&) = delete;
  PcqTexUnpack& operator=(const PcqTexUnpack&) = delete;

  friend mozilla::ipc::PcqParamTraits<PcqTexUnpack>;
  MaybeWebGLTexUnpackVariant mMaybeBlob;
};

}  // namespace mozilla

#endif  // TEX_UNPACK_BLOB_H_<|MERGE_RESOLUTION|>--- conflicted
+++ resolved
@@ -47,7 +47,6 @@
 
 class TexUnpackBlob {
  public:
-<<<<<<< HEAD
   uint32_t mAlignment = 0;
   uint32_t mRowLength = 0;
   uint32_t mImageHeight = 0;
@@ -59,19 +58,6 @@
   uint32_t mDepth = 0;
 
   gfxAlphaType mSrcAlphaType;
-=======
-  const uint32_t mAlignment = 0;
-  const uint32_t mRowLength = 0;
-  const uint32_t mImageHeight = 0;
-  const uint32_t mSkipPixels = 0;
-  const uint32_t mSkipRows = 0;
-  const uint32_t mSkipImages = 0;
-  const uint32_t mWidth = 0;
-  const uint32_t mHeight = 0;
-  const uint32_t mDepth = 0;
-
-  const gfxAlphaType mSrcAlphaType;
->>>>>>> 7d4eaea7
 
   bool mNeedsExactUpload;
 
@@ -80,12 +66,9 @@
                 uint32_t rowLength, uint32_t width, uint32_t height,
                 uint32_t depth, gfxAlphaType srcAlphaType);
 
-<<<<<<< HEAD
   // For IPC
    TexUnpackBlob() {}
 
-=======
->>>>>>> 7d4eaea7
   bool ConvertIfNeeded(WebGLContext* webgl, const uint32_t rowLength,
                        const uint32_t rowCount, WebGLTexelFormat srcFormat,
                        const uint8_t* const srcBegin, const ptrdiff_t srcStride,
@@ -124,12 +107,9 @@
                  uint32_t width, uint32_t height, uint32_t depth,
                  bool isClientData, const uint8_t* ptr, size_t availBytes);
 
-<<<<<<< HEAD
   // For IPC
   TexUnpackBytes() : mIsClientData(true), mPtr(nullptr), mAvailBytes(0) {}
 
-=======
->>>>>>> 7d4eaea7
   TexUnpackBytes* AsTexUnpackBytes() override { return this; }
 
   virtual bool HasData() const override { return !mIsClientData || bool(mPtr); }
@@ -145,11 +125,7 @@
 
   static mozilla::ipc::PcqStatus
   Read(mozilla::ipc::ConsumerView& aView,
-<<<<<<< HEAD
        webgl::TexUnpackBytes* aTexBytes);
-=======
-       UniquePtr<webgl::TexUnpackBytes>* aTexBytes);
->>>>>>> 7d4eaea7
   mozilla::ipc::PcqStatus Write(mozilla::ipc::ProducerView& aView);
   size_t Size() const;
 };
