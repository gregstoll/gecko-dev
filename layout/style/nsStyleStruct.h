--- conflicted
+++ resolved
@@ -955,12 +955,8 @@
   void RecalcData(nsPresContext* aContext);
   nsChangeHint CalcDifference(const nsStyleOutline& aOther) const;
   static nsChangeHint MaxDifference() {
-<<<<<<< HEAD
-    return NS_CombineHint(nsChangeHint_ReflowFrame, nsChangeHint_RepaintFrame);
-=======
     return NS_CombineHint(nsChangeHint_AllReflowHints,
                           nsChangeHint_RepaintFrame);
->>>>>>> d8e0dcfd
   }
 
   nsStyleCorners  mOutlineRadius; // [reset] coord, percent, calc
@@ -2208,11 +2204,7 @@
   nsChangeHint CalcDifference(const nsStyleSVG& aOther) const;
   static nsChangeHint MaxDifference() {
     return NS_CombineHint(NS_CombineHint(nsChangeHint_UpdateEffects,
-<<<<<<< HEAD
-                                         nsChangeHint_ReflowFrame),
-=======
                                          nsChangeHint_AllReflowHints),
->>>>>>> d8e0dcfd
                                          nsChangeHint_RepaintFrame);
   }
 
@@ -2269,11 +2261,7 @@
   nsChangeHint CalcDifference(const nsStyleSVGReset& aOther) const;
   static nsChangeHint MaxDifference() {
     return NS_CombineHint(NS_CombineHint(nsChangeHint_UpdateEffects,
-<<<<<<< HEAD
-                                         nsChangeHint_ReflowFrame),
-=======
                                          nsChangeHint_AllReflowHints),
->>>>>>> d8e0dcfd
                                          nsChangeHint_RepaintFrame);
   }
 
