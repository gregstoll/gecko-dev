--- conflicted
+++ resolved
@@ -13,15 +13,9 @@
 
 namespace mozilla {
 
-<<<<<<< HEAD
-/* static */
-ContentProcessSandboxParams ContentProcessSandboxParams::ForThisProcess(
-    const dom::MaybeFileDesc& aBroker) {
-=======
 /* static */ ContentProcessSandboxParams
 ContentProcessSandboxParams::ForThisProcess(
     const Maybe<ipc::FileDescriptor>& aBroker) {
->>>>>>> 0c931fcc
   ContentProcessSandboxParams params;
   params.mLevel = GetEffectiveContentSandboxLevel();
 
