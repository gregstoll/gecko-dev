--- conflicted
+++ resolved
@@ -142,11 +142,8 @@
 #include "nsRange.h"
 #include "mozAutoDocUpdate.h"
 #include "nsCCUncollectableMarker.h"
-<<<<<<< HEAD
+#include "nsHtml5Module.h"
 #include "prprf.h"
-=======
-#include "nsHtml5Module.h"
->>>>>>> 48ef76f7
 
 #define NS_MAX_DOCUMENT_WRITE_DEPTH 20
 
@@ -1945,9 +1942,6 @@
     }
   }
 
-<<<<<<< HEAD
-  // Call Reset(), this will now do the full reset
-=======
   if (loadAsHtml5) {
     // Really zap all children (copied from nsDocument.cpp -- maybe factor into a method)
     PRUint32 count = mChildren.ChildCount();
@@ -1998,13 +1992,7 @@
     mCachedRootContent = nsnull;
   }
 
-  // Call Reset(), this will now do the full reset, except removing
-  // the root from the document, doing that confuses the scrollbar
-  // code in mozilla since the document in the root element and all
-  // the anonymous content (i.e. scrollbar elements) is set to
-  // null.
-
->>>>>>> 48ef76f7
+  // Call Reset(), this will now do the full reset
   Reset(channel, group);
   if (baseURI) {
     mDocumentBaseURI = baseURI;
