# -*- indent-tabs-mode: nil; js-indent-level: 2 -*-
# This Source Code Form is subject to the terms of the Mozilla Public
# License, v. 2.0. If a copy of the MPL was not distributed with this
# file, You can obtain one at http://mozilla.org/MPL/2.0/.

// XXX Toolkit-specific preferences should be moved into toolkit.js

#filter substitution

#
# SYNTAX HINTS:
#
#  - Dashes are delimiters; use underscores instead.
#  - The first character after a period must be alphabetic.
#  - Computed values (e.g. 50 * 1024) don't work.
#

#ifdef XP_UNIX
#ifndef XP_MACOSX
#define UNIX_BUT_NOT_MAC
#endif
#endif

pref("browser.chromeURL","chrome://browser/content/");
pref("browser.hiddenWindowChromeURL", "chrome://browser/content/hiddenWindow.xul");

// Enables some extra Extension System Logging (can reduce performance)
pref("extensions.logging.enabled", false);

// Disables strict compatibility, making addons compatible-by-default.
pref("extensions.strictCompatibility", false);

// Specifies a minimum maxVersion an addon needs to say it's compatible with
// for it to be compatible by default.
pref("extensions.minCompatibleAppVersion", "4.0");
// Temporary preference to forcibly make themes more safe with Australis even if
// extensions.checkCompatibility=false has been set.
pref("extensions.checkCompatibility.temporaryThemeOverride_minAppVersion", "29.0a1");

pref("xpinstall.customConfirmationUI", true);
pref("extensions.webextPermissionPrompts", true);
pref("extensions.webextOptionalPermissionPrompts", true);

// Preferences for AMO integration
pref("extensions.getAddons.cache.enabled", true);
pref("extensions.getAddons.get.url", "https://services.addons.mozilla.org/api/v3/addons/search/?guid=%IDS%&lang=%LOCALE%");
pref("extensions.getAddons.compatOverides.url", "https://services.addons.mozilla.org/api/v3/addons/compat-override/?guid=%IDS%&lang=%LOCALE%");
pref("extensions.getAddons.search.browseURL", "https://addons.mozilla.org/%LOCALE%/firefox/search?q=%TERMS%&platform=%OS%&appver=%VERSION%");
pref("extensions.webservice.discoverURL", "https://discovery.addons.mozilla.org/%LOCALE%/firefox/discovery/pane/%VERSION%/%OS%/%COMPATIBILITY_MODE%");
pref("extensions.getAddons.link.url", "https://addons.mozilla.org/%LOCALE%/firefox/");
pref("extensions.getAddons.themes.browseURL", "https://addons.mozilla.org/%LOCALE%/firefox/themes/?src=firefox");

pref("extensions.update.autoUpdateDefault", true);

// Check AUS for system add-on updates.
pref("extensions.systemAddon.update.url", "https://aus5.mozilla.org/update/3/SystemAddons/%VERSION%/%BUILD_ID%/%BUILD_TARGET%/%LOCALE%/%CHANNEL%/%OS_VERSION%/%DISTRIBUTION%/%DISTRIBUTION_VERSION%/update.xml");

// Disable add-ons that are not installed by the user in all scopes by default.
// See the SCOPE constants in AddonManager.jsm for values to use here.
pref("extensions.autoDisableScopes", 15);
// Scopes to scan for changes at startup.
pref("extensions.startupScanScopes", 0);

// This is where the profiler WebExtension API will look for breakpad symbols.
// NOTE: deliberately http right now since https://symbols.mozilla.org is not supported.
pref("extensions.geckoProfiler.symbols.url", "http://symbols.mozilla.org/");
pref("extensions.geckoProfiler.acceptedExtensionIds", "geckoprofiler@mozilla.com,quantum-foxfooding@mozilla.com");
#if defined(XP_LINUX) || defined (XP_MACOSX)
pref("extensions.geckoProfiler.getSymbolRules", "localBreakpad,remoteBreakpad,nm");
#else // defined(XP_WIN)
pref("extensions.geckoProfiler.getSymbolRules", "localBreakpad,remoteBreakpad");
#endif


// Add-on content security policies.
pref("extensions.webextensions.base-content-security-policy", "script-src 'self' https://* moz-extension: blob: filesystem: 'unsafe-eval' 'unsafe-inline'; object-src 'self' https://* moz-extension: blob: filesystem:;");
pref("extensions.webextensions.default-content-security-policy", "script-src 'self'; object-src 'self';");

#ifdef XP_WIN
pref("extensions.webextensions.remote", true);
#endif

// Extensions that should not be flagged as legacy in about:addons
pref("extensions.legacy.exceptions", "{972ce4c6-7e08-4474-a285-3208198ce6fd},testpilot@cliqz.com,@testpilot-containers,jid1-NeEaf3sAHdKHPA@jetpack,@activity-streams,pulse@mozilla.com,@testpilot-addon,@min-vid,tabcentertest1@mozilla.com,snoozetabs@mozilla.com,speaktome@mozilla.com,hoverpad@mozilla.com");

// Require signed add-ons by default
pref("xpinstall.signatures.required", true);
pref("xpinstall.signatures.devInfoURL", "https://wiki.mozilla.org/Addons/Extension_Signing");

// Dictionary download preference
pref("browser.dictionaries.download.url", "https://addons.mozilla.org/%LOCALE%/firefox/dictionaries/");

// At startup, should we check to see if the installation
// date is older than some threshold
pref("app.update.checkInstallTime", true);

// The number of days a binary is permitted to be old without checking is defined in
// firefox-branding.js (app.update.checkInstallTime.days)

// The minimum delay in seconds for the timer to fire between the notification
// of each consumer of the timer manager.
// minimum=30 seconds, default=120 seconds, and maximum=300 seconds
pref("app.update.timerMinimumDelay", 120);

// The minimum delay in milliseconds for the first firing after startup of the timer
// to notify consumers of the timer manager.
// minimum=10 seconds, default=30 seconds, and maximum=120 seconds
pref("app.update.timerFirstInterval", 30000);

// App-specific update preferences

// The interval to check for updates (app.update.interval) is defined in
// firefox-branding.js

// Alternative windowtype for an application update user interface window. When
// a window with this windowtype is open the application update service won't
// open the normal application update user interface window.
pref("app.update.altwindowtype", "Browser:About");

// Enables some extra Application Update Logging (can reduce performance)
pref("app.update.log", false);

// The number of general background check failures to allow before notifying the
// user of the failure. User initiated update checks always notify the user of
// the failure.
pref("app.update.backgroundMaxErrors", 10);

// Whether or not app updates are enabled
#ifdef MOZ_UPDATER
pref("app.update.enabled", true);
#else
pref("app.update.enabled", false);
#endif

// Whether or not to use the doorhanger application update UI.
pref("app.update.doorhanger", true);

// Ids of the links to the "What's new" update documentation
pref("app.update.link.updateAvailableWhatsNew", "update-available-whats-new");
pref("app.update.link.updateManualWhatsNew", "update-manual-whats-new");

// How many times we should let downloads fail before prompting the user to
// download a fresh installer.
pref("app.update.download.promptMaxAttempts", 2);

// How many times we should let an elevation prompt fail before prompting the user to
// download a fresh installer.
pref("app.update.elevation.promptMaxAttempts", 2);

// If set to true, the Update Service will automatically download updates when
// app updates are enabled per the app.update.enabled preference and if the user
// can apply updates.
pref("app.update.auto", true);

// If set to true, the Update Service will present no UI for any event.
pref("app.update.silent", false);

// app.update.badgeWaitTime is in branding section

// If set to true, the Update Service will apply updates in the background
// when it finishes downloading them. Disabled in bug 1397562.
pref("app.update.staging.enabled", false);

// Update service URL:
pref("app.update.url", "https://aus5.mozilla.org/update/6/%PRODUCT%/%VERSION%/%BUILD_ID%/%BUILD_TARGET%/%LOCALE%/%CHANNEL%/%OS_VERSION%/%SYSTEM_CAPABILITIES%/%DISTRIBUTION%/%DISTRIBUTION_VERSION%/update.xml");
// app.update.url.manual is in branding section
// app.update.url.details is in branding section

// app.update.interval is in branding section
// app.update.promptWaitTime is in branding section

// Show the Update Checking/Ready UI when the user was idle for x seconds
pref("app.update.idletime", 60);

// Whether or not to attempt using the service for updates.
#ifdef MOZ_MAINTENANCE_SERVICE
pref("app.update.service.enabled", true);
#endif

// Symmetric (can be overridden by individual extensions) update preferences.
// e.g.
//  extensions.{GUID}.update.enabled
//  extensions.{GUID}.update.url
//  .. etc ..
//
pref("extensions.update.enabled", true);
pref("extensions.update.url", "https://versioncheck.addons.mozilla.org/update/VersionCheck.php?reqVersion=%REQ_VERSION%&id=%ITEM_ID%&version=%ITEM_VERSION%&maxAppVersion=%ITEM_MAXAPPVERSION%&status=%ITEM_STATUS%&appID=%APP_ID%&appVersion=%APP_VERSION%&appOS=%APP_OS%&appABI=%APP_ABI%&locale=%APP_LOCALE%&currentAppVersion=%CURRENT_APP_VERSION%&updateType=%UPDATE_TYPE%&compatMode=%COMPATIBILITY_MODE%");
pref("extensions.update.background.url", "https://versioncheck-bg.addons.mozilla.org/update/VersionCheck.php?reqVersion=%REQ_VERSION%&id=%ITEM_ID%&version=%ITEM_VERSION%&maxAppVersion=%ITEM_MAXAPPVERSION%&status=%ITEM_STATUS%&appID=%APP_ID%&appVersion=%APP_VERSION%&appOS=%APP_OS%&appABI=%APP_ABI%&locale=%APP_LOCALE%&currentAppVersion=%CURRENT_APP_VERSION%&updateType=%UPDATE_TYPE%&compatMode=%COMPATIBILITY_MODE%");
pref("extensions.update.interval", 86400);  // Check for updates to Extensions and
                                            // Themes every day
// Non-symmetric (not shared by extensions) extension-specific [update] preferences
pref("extensions.dss.switchPending", false);    // Non-dynamic switch pending after next
                                                // restart.

pref("extensions.{972ce4c6-7e08-4474-a285-3208198ce6fd}.name", "chrome://browser/locale/browser.properties");
pref("extensions.{972ce4c6-7e08-4474-a285-3208198ce6fd}.description", "chrome://browser/locale/browser.properties");

pref("extensions.webextensions.themes.enabled", true);
pref("extensions.webextensions.themes.icons.buttons", "back,forward,reload,stop,bookmark_star,bookmark_menu,downloads,home,app_menu,cut,copy,paste,new_window,new_private_window,save_page,print,history,full_screen,find,options,addons,developer,synced_tabs,open_file,sidebars,share_page,subscribe,text_encoding,email_link,forget,pocket");

pref("lightweightThemes.update.enabled", true);
pref("lightweightThemes.getMoreURL", "https://addons.mozilla.org/%LOCALE%/firefox/themes");
pref("lightweightThemes.recommendedThemes", "[{\"id\":\"recommended-1\",\"homepageURL\":\"https://addons.mozilla.org/firefox/addon/a-web-browser-renaissance/\",\"headerURL\":\"resource:///chrome/browser/content/browser/defaultthemes/1.header.jpg\",\"textcolor\":\"#000000\",\"accentcolor\":\"#834d29\",\"iconURL\":\"resource:///chrome/browser/content/browser/defaultthemes/1.icon.jpg\",\"previewURL\":\"resource:///chrome/browser/content/browser/defaultthemes/1.preview.jpg\",\"author\":\"Sean.Martell\",\"version\":\"0\"},{\"id\":\"recommended-2\",\"homepageURL\":\"https://addons.mozilla.org/firefox/addon/space-fantasy/\",\"headerURL\":\"resource:///chrome/browser/content/browser/defaultthemes/2.header.jpg\",\"textcolor\":\"#ffffff\",\"accentcolor\":\"#d9d9d9\",\"iconURL\":\"resource:///chrome/browser/content/browser/defaultthemes/2.icon.jpg\",\"previewURL\":\"resource:///chrome/browser/content/browser/defaultthemes/2.preview.jpg\",\"author\":\"fx5800p\",\"version\":\"1.0\"},{\"id\":\"recommended-4\",\"homepageURL\":\"https://addons.mozilla.org/firefox/addon/pastel-gradient/\",\"headerURL\":\"resource:///chrome/browser/content/browser/defaultthemes/4.header.png\",\"textcolor\":\"#000000\",\"accentcolor\":\"#000000\",\"iconURL\":\"resource:///chrome/browser/content/browser/defaultthemes/4.icon.png\",\"previewURL\":\"resource:///chrome/browser/content/browser/defaultthemes/4.preview.png\",\"author\":\"darrinhenein\",\"version\":\"1.0\"}]");

#if defined(MOZ_WIDEVINE_EME)
pref("browser.eme.ui.enabled", true);
#else
pref("browser.eme.ui.enabled", false);
#endif

// UI tour experience.
pref("browser.uitour.enabled", true);
pref("browser.uitour.loglevel", "Error");
pref("browser.uitour.requireSecure", true);
pref("browser.uitour.themeOrigin", "https://addons.mozilla.org/%LOCALE%/firefox/themes/");
pref("browser.uitour.url", "https://www.mozilla.org/%LOCALE%/firefox/%VERSION%/tour/");
// How long to show a Hearbeat survey (two hours, in seconds)
pref("browser.uitour.surveyDuration", 7200);

pref("keyword.enabled", true);
pref("browser.fixup.domainwhitelist.localhost", true);

pref("general.skins.selectedSkin", "classic/1.0");

pref("general.smoothScroll", true);
#ifdef UNIX_BUT_NOT_MAC
pref("general.autoScroll", false);
#else
pref("general.autoScroll", true);
#endif

pref("browser.stopReloadAnimation.enabled", true);
pref("browser.schedulePressure.enabled", true);
pref("browser.schedulePressure.defaultCount", 3);
pref("browser.schedulePressure.timeoutMs", 300);

// UI density of the browser chrome. This mostly affects toolbarbutton
// and urlbar spacing. The possible values are 0=normal, 1=compact, 2=touch.
pref("browser.uidensity", 0);
// Whether Firefox will automatically override the uidensity to "touch"
// while the user is in a touch environment (such as Windows tablet mode).
pref("browser.touchmode.auto", true);

// At startup, check if we're the default browser and prompt user if not.
pref("browser.shell.checkDefaultBrowser", true);
pref("browser.shell.shortcutFavicons",true);
pref("browser.shell.mostRecentDateSetAsDefault", "");
pref("browser.shell.skipDefaultBrowserCheckOnFirstRun", true);
pref("browser.shell.didSkipDefaultBrowserCheckOnFirstRun", false);
pref("browser.shell.defaultBrowserCheckCount", 0);
pref("browser.defaultbrowser.notificationbar", false);

// 0 = blank, 1 = home (browser.startup.homepage), 2 = last visited page, 3 = resume previous browser session
// The behavior of option 3 is detailed at: http://wiki.mozilla.org/Session_Restore
pref("browser.startup.page",                1);
pref("browser.startup.homepage",            "chrome://branding/locale/browserconfig.properties");
// Whether we should skip the homepage when opening the first-run page
pref("browser.startup.firstrunSkipsHomepage", true);

// Show an about:blank window as early as possible for quick startup feedback.
pref("browser.startup.blankWindow", false);

pref("browser.slowStartup.notificationDisabled", false);
pref("browser.slowStartup.timeThreshold", 20000);
pref("browser.slowStartup.maxSamples", 5);

// This url, if changed, MUST continue to point to an https url. Pulling arbitrary content to inject into
// this page over http opens us up to a man-in-the-middle attack that we'd rather not face. If you are a downstream
// repackager of this code using an alternate snippet url, please keep your users safe
pref("browser.aboutHomeSnippets.updateUrl", "https://snippets.cdn.mozilla.net/%STARTPAGE_VERSION%/%NAME%/%VERSION%/%APPBUILDID%/%BUILD_TARGET%/%LOCALE%/%CHANNEL%/%OS_VERSION%/%DISTRIBUTION%/%DISTRIBUTION_VERSION%/");

pref("browser.enable_automatic_image_resizing", true);
pref("browser.chrome.site_icons", true);
pref("browser.chrome.favicons", true);
// browser.warnOnQuit == false will override all other possible prompts when quitting or restarting
pref("browser.warnOnQuit", true);
// browser.showQuitWarning specifically controls the quit warning dialog. We
// might still show the window closing dialog with showQuitWarning == false.
pref("browser.showQuitWarning", false);
pref("browser.fullscreen.autohide", true);
pref("browser.overlink-delay", 80);

#ifdef UNIX_BUT_NOT_MAC
pref("browser.urlbar.clickSelectsAll", false);
#else
pref("browser.urlbar.clickSelectsAll", true);
#endif
#ifdef UNIX_BUT_NOT_MAC
pref("browser.urlbar.doubleClickSelectsAll", true);
#else
pref("browser.urlbar.doubleClickSelectsAll", false);
#endif

// Control autoFill behavior
pref("browser.urlbar.autoFill", true);
pref("browser.urlbar.autoFill.typed", true);
pref("browser.urlbar.speculativeConnect.enabled", true);

// 0: Match anywhere (e.g., middle of words)
// 1: Match on word boundaries and then try matching anywhere
// 2: Match only on word boundaries (e.g., after / or .)
// 3: Match at the beginning of the url or title
pref("browser.urlbar.matchBehavior", 1);
pref("browser.urlbar.filter.javascript", true);

// the maximum number of results to show in autocomplete when doing richResults
pref("browser.urlbar.maxRichResults", 10);
// The amount of time (ms) to wait after the user has stopped typing
// before starting to perform autocomplete.  50 is the default set in
// autocomplete.xml.
pref("browser.urlbar.delay", 50);

// The maximum number of historical search results to show.
pref("browser.urlbar.maxHistoricalSearchSuggestions", 0);

// The default behavior for the urlbar can be configured to use any combination
// of the match filters with each additional filter adding more results (union).
pref("browser.urlbar.suggest.history",              true);
pref("browser.urlbar.suggest.bookmark",             true);
pref("browser.urlbar.suggest.openpage",             true);
pref("browser.urlbar.suggest.searches",             true);

// Whether the user made a choice in the old search suggestions opt-in bar.
pref("browser.urlbar.userMadeSearchSuggestionsChoice", false);
// The suggestion opt-out hint will be hidden after being shown 4 times.
pref("browser.urlbar.timesBeforeHidingSuggestionsHint", 4);

// Limit the number of characters sent to the current search engine to fetch
// suggestions.
pref("browser.urlbar.maxCharsForSearchSuggestions", 20);

// Restrictions to current suggestions can also be applied (intersection).
// Typed suggestion works only if history is set to true.
pref("browser.urlbar.suggest.history.onlyTyped",    false);

pref("browser.urlbar.formatting.enabled", true);
pref("browser.urlbar.trimURLs", true);

pref("browser.urlbar.oneOffSearches", true);

// If changed to true, copying the entire URL from the location bar will put the
// human readable (percent-decoded) URL on the clipboard.
pref("browser.urlbar.decodeURLsOnCopy", false);

// Whether or not to move tabs into the active window when using the "Switch to
// Tab" feature of the awesomebar.
pref("browser.urlbar.switchTabs.adoptIntoActiveWindow", false);

// Whether addresses and search results typed into the address bar
// should be opened in new tabs by default.
pref("browser.urlbar.openintab", false);

pref("browser.altClickSave", false);

// Enable logging downloads operations to the Console.
pref("browser.download.loglevel", "Error");

// Number of milliseconds to wait for the http headers (and thus
// the Content-Disposition filename) before giving up and falling back to
// picking a filename without that info in hand so that the user sees some
// feedback from their action.
pref("browser.download.saveLinkAsFilenameTimeout", 4000);

pref("browser.download.useDownloadDir", true);
pref("browser.download.folderList", 1);
pref("browser.download.manager.addToRecentDocs", true);
pref("browser.download.manager.resumeOnWakeDelay", 10000);

// This allows disabling the animated notifications shown by
// the Downloads Indicator when a download starts or completes.
pref("browser.download.animateNotifications", true);

// This records whether or not the panel has been shown at least once.
pref("browser.download.panel.shown", false);

// This controls whether the button is automatically shown/hidden depending
// on whether there are downloads to show.
pref("browser.download.autohideButton", true);

#ifndef XP_MACOSX
pref("browser.helperApps.deleteTempFileOnExit", true);
#endif

// search engines URL
pref("browser.search.searchEnginesURL",      "https://addons.mozilla.org/%LOCALE%/firefox/search-engines/");

// pointer to the default engine name
pref("browser.search.defaultenginename",      "chrome://browser-region/locale/region.properties");

// Ordering of Search Engines in the Engine list.
pref("browser.search.order.1",                "chrome://browser-region/locale/region.properties");
pref("browser.search.order.2",                "chrome://browser-region/locale/region.properties");
pref("browser.search.order.3",                "chrome://browser-region/locale/region.properties");

// Market-specific search defaults
pref("browser.search.geoSpecificDefaults", true);
pref("browser.search.geoSpecificDefaults.url", "https://search.services.mozilla.com/1/%APP%/%VERSION%/%CHANNEL%/%LOCALE%/%REGION%/%DISTRIBUTION%/%DISTRIBUTION_VERSION%");

// US specific default (used as a fallback if the geoSpecificDefaults request fails).
pref("browser.search.defaultenginename.US",      "data:text/plain,browser.search.defaultenginename.US=Google");
pref("browser.search.order.US.1",                "data:text/plain,browser.search.order.US.1=Google");
pref("browser.search.order.US.2",                "data:text/plain,browser.search.order.US.2=Yahoo");
pref("browser.search.order.US.3",                "data:text/plain,browser.search.order.US.3=Bing");

// search bar results always open in a new tab
pref("browser.search.openintab", false);

// context menu searches open in the foreground
pref("browser.search.context.loadInBackground", false);

// comma seperated list of of engines to hide in the search panel.
pref("browser.search.hiddenOneOffs", "");

// Mirrors whether the search-container widget is in the navigation toolbar.
pref("browser.search.widget.inNavBar", false);

#ifndef RELEASE_OR_BETA
pref("browser.search.reset.enabled", true);
#endif

pref("browser.sessionhistory.max_entries", 50);

// Built-in default permissions.
pref("permissions.manager.defaultsUrl", "resource://app/defaults/permissions");

// Set default fallback values for site permissions we want
// the user to be able to globally change.
pref("permissions.default.camera", 0);
pref("permissions.default.microphone", 0);
pref("permissions.default.geo", 0);
pref("permissions.default.desktop-notification", 0);
pref("permissions.default.shortcuts", 0);

// handle links targeting new windows
// 1=current window/tab, 2=new window, 3=new tab in most recent window
pref("browser.link.open_newwindow", 3);

// handle external links (i.e. links opened from a different application)
// default: use browser.link.open_newwindow
// 1-3: see browser.link.open_newwindow for interpretation
pref("browser.link.open_newwindow.override.external", -1);

// 0: no restrictions - divert everything
// 1: don't divert window.open at all
// 2: don't divert window.open with features
pref("browser.link.open_newwindow.restriction", 2);

// If true, this pref causes windows opened by window.open to be forced into new
// tabs (rather than potentially opening separate windows, depending on
// window.open arguments) when the browser is in fullscreen mode.
// We set this differently on Mac because the fullscreen implementation there is
// different.
#ifdef XP_MACOSX
pref("browser.link.open_newwindow.disabled_in_fullscreen", true);
#else
pref("browser.link.open_newwindow.disabled_in_fullscreen", false);
#endif

// Tabbed browser
pref("browser.tabs.closeWindowWithLastTab", true);
pref("browser.tabs.insertRelatedAfterCurrent", true);
pref("browser.tabs.warnOnClose", true);
pref("browser.tabs.warnOnCloseOtherTabs", true);
pref("browser.tabs.warnOnOpen", true);
pref("browser.tabs.maxOpenBeforeWarn", 15);
pref("browser.tabs.loadInBackground", true);
pref("browser.tabs.opentabfor.middleclick", true);
pref("browser.tabs.loadDivertedInBackground", false);
pref("browser.tabs.loadBookmarksInBackground", false);
pref("browser.tabs.loadBookmarksInTabs", false);
pref("browser.tabs.tabClipWidth", 140);
pref("browser.tabs.tabMinWidth", 76);
#ifdef UNIX_BUT_NOT_MAC
pref("browser.tabs.drawInTitlebar", false);
#else
pref("browser.tabs.drawInTitlebar", true);
#endif

// Offer additional drag space to the user. The drag space
// will only be shown if browser.tabs.drawInTitlebar is true.
pref("browser.tabs.extraDragSpace", false);

// 0 - Disable the tabbar session restore button.
// 1 - Enable the tabbar session restore button.
// 2 - Control group. The tabbar session restore button is disabled,
// but we will record data on other session restore usage.
// To be enabled with shield.
pref("browser.tabs.restorebutton", 0);

// When tabs opened by links in other tabs via a combination of
// browser.link.open_newwindow being set to 3 and target="_blank" etc are
// closed:
// true   return to the tab that opened this tab (its owner)
// false  return to the adjacent tab (old default)
pref("browser.tabs.selectOwnerOnClose", true);

pref("browser.tabs.showAudioPlayingIcon", true);
// This should match Chromium's audio indicator delay.
pref("browser.tabs.delayHidingAudioPlayingIconMS", 3000);

pref("browser.ctrlTab.previews", false);

// By default, do not export HTML at shutdown.
// If true, at shutdown the bookmarks in your menu and toolbar will
// be exported as HTML to the bookmarks.html file.
pref("browser.bookmarks.autoExportHTML",          false);

// The maximum number of daily bookmark backups to
// keep in {PROFILEDIR}/bookmarkbackups. Special values:
// -1: unlimited
//  0: no backups created (and deletes all existing backups)
pref("browser.bookmarks.max_backups",             15);

// Whether menu should close after Ctrl-click, middle-click, etc.
pref("browser.bookmarks.openInTabClosesMenu", true);

// Scripts & Windows prefs
pref("dom.disable_open_during_load",              true);
pref("javascript.options.showInConsole",          true);
#ifdef DEBUG
pref("general.warnOnAboutConfig",                 false);
#endif

// This is the pref to control the location bar, change this to true to
// force this - this makes the origin of popup windows more obvious to avoid
// spoofing. We would rather not do it by default because it affects UE for web
// applications, but without it there isn't a really good way to prevent chrome
// spoofing, see bug 337344
pref("dom.disable_window_open_feature.location",  true);
// allow JS to move and resize existing windows
pref("dom.disable_window_move_resize",            false);
// prevent JS from monkeying with window focus, etc
pref("dom.disable_window_flip",                   true);

// popups.policy 1=allow,2=reject
pref("privacy.popups.policy",               1);
pref("privacy.popups.usecustom",            true);
pref("privacy.popups.showBrowserMessage",   true);

pref("privacy.item.cookies",                false);

pref("privacy.clearOnShutdown.history",     true);
pref("privacy.clearOnShutdown.formdata",    true);
pref("privacy.clearOnShutdown.downloads",   true);
pref("privacy.clearOnShutdown.cookies",     true);
pref("privacy.clearOnShutdown.cache",       true);
pref("privacy.clearOnShutdown.sessions",    true);
pref("privacy.clearOnShutdown.offlineApps", false);
pref("privacy.clearOnShutdown.siteSettings", false);
pref("privacy.clearOnShutdown.openWindows", false);

pref("privacy.cpd.history",                 true);
pref("privacy.cpd.formdata",                true);
pref("privacy.cpd.passwords",               false);
pref("privacy.cpd.downloads",               true);
pref("privacy.cpd.cookies",                 true);
pref("privacy.cpd.cache",                   true);
pref("privacy.cpd.sessions",                true);
pref("privacy.cpd.offlineApps",             false);
pref("privacy.cpd.siteSettings",            false);
pref("privacy.cpd.openWindows",             false);

pref("privacy.history.custom",              false);

// What default should we use for the time span in the sanitizer:
// 0 - Clear everything
// 1 - Last Hour
// 2 - Last 2 Hours
// 3 - Last 4 Hours
// 4 - Today
// 5 - Last 5 minutes
// 6 - Last 24 hours
pref("privacy.sanitize.timeSpan", 1);
pref("privacy.sanitize.sanitizeOnShutdown", false);

pref("privacy.sanitize.migrateFx3Prefs",    false);

pref("privacy.panicButton.enabled",         true);

// Time until temporary permissions expire, in ms
pref("privacy.temporary_permission_expire_time_ms",  3600000);

// If Accept-Language should be spoofed by en-US
// 0 - will prompt
// 1 - don't spoof
// 2 - spoof
pref("privacy.spoof_english", 0);

pref("network.proxy.share_proxy_settings",  false); // use the same proxy settings for all protocols

// simple gestures support
pref("browser.gesture.swipe.left", "Browser:BackOrBackDuplicate");
pref("browser.gesture.swipe.right", "Browser:ForwardOrForwardDuplicate");
pref("browser.gesture.swipe.up", "cmd_scrollTop");
pref("browser.gesture.swipe.down", "cmd_scrollBottom");
#ifdef XP_MACOSX
pref("browser.gesture.pinch.latched", true);
pref("browser.gesture.pinch.threshold", 150);
#else
pref("browser.gesture.pinch.latched", false);
pref("browser.gesture.pinch.threshold", 25);
#endif
#if defined(XP_WIN) || defined(MOZ_WIDGET_GTK)
// Enabled for touch input display zoom.
pref("browser.gesture.pinch.out", "cmd_fullZoomEnlarge");
pref("browser.gesture.pinch.in", "cmd_fullZoomReduce");
pref("browser.gesture.pinch.out.shift", "cmd_fullZoomReset");
pref("browser.gesture.pinch.in.shift", "cmd_fullZoomReset");
#else
// Disabled by default due to issues with track pad input.
pref("browser.gesture.pinch.out", "");
pref("browser.gesture.pinch.in", "");
pref("browser.gesture.pinch.out.shift", "");
pref("browser.gesture.pinch.in.shift", "");
#endif
pref("browser.gesture.twist.latched", false);
pref("browser.gesture.twist.threshold", 0);
pref("browser.gesture.twist.right", "cmd_gestureRotateRight");
pref("browser.gesture.twist.left", "cmd_gestureRotateLeft");
pref("browser.gesture.twist.end", "cmd_gestureRotateEnd");
pref("browser.gesture.tap", "cmd_fullZoomReset");

pref("browser.snapshots.limit", 0);

// 0: Nothing happens
// 1: Scrolling contents
// 2: Go back or go forward, in your history
// 3: Zoom in or out.
// 4: Treat vertical wheel as horizontal scroll
#ifdef XP_MACOSX
// On macOS, if the wheel has one axis only, shift+wheel comes through as a
// horizontal scroll event. Thus, we can't assign anything other than normal
// scrolling to shift+wheel.
pref("mousewheel.with_shift.action", 1);
pref("mousewheel.with_alt.action", 2);
// On MacOS X, control+wheel is typically handled by system and we don't
// receive the event.  So, command key which is the main modifier key for
// acceleration is the best modifier for zoom-in/out.  However, we should keep
// the control key setting for backward compatibility.
pref("mousewheel.with_meta.action", 3); // command key on Mac
// Disable control-/meta-modified horizontal wheel events, since those are
// used on Mac as part of modified swipe gestures (e.g. Left swipe+Cmd is
// "go back" in a new tab).
pref("mousewheel.with_control.action.override_x", 0);
pref("mousewheel.with_meta.action.override_x", 0);
#else
// On the other platforms (non-macOS), user may use legacy mouse which supports
// only vertical wheel but want to scroll horizontally.  For such users, we
// should provide horizontal scroll with shift+wheel (same as Chrome).
// However, shift+wheel was used for navigating history.  For users who want
// to keep using this feature, let's enable it with alt+wheel.  This is better
// for consistency with macOS users.
pref("mousewheel.with_shift.action", 4);
pref("mousewheel.with_alt.action", 2);
pref("mousewheel.with_meta.action", 1); // win key on Win, Super/Hyper on Linux
#endif
pref("mousewheel.with_control.action",3);
pref("mousewheel.with_win.action", 1);

pref("browser.xul.error_pages.enabled", true);
pref("browser.xul.error_pages.expert_bad_cert", false);
pref("browser.xul.error_pages.show_safe_browsing_details_on_load", false);

// Enable captive portal detection.
pref("network.captive-portal-service.enabled", true);

// If true, network link events will change the value of navigator.onLine
pref("network.manage-offline-status", true);

// We want to make sure mail URLs are handled externally...
pref("network.protocol-handler.external.mailto", true); // for mail
pref("network.protocol-handler.external.news", true);   // for news
pref("network.protocol-handler.external.snews", true);  // for secure news
pref("network.protocol-handler.external.nntp", true);   // also news
#ifdef XP_WIN
pref("network.protocol-handler.external.ms-windows-store", true);
#endif

// ...without warning dialogs
pref("network.protocol-handler.warn-external.mailto", false);
pref("network.protocol-handler.warn-external.news", false);
pref("network.protocol-handler.warn-external.snews", false);
pref("network.protocol-handler.warn-external.nntp", false);
#ifdef XP_WIN
pref("network.protocol-handler.warn-external.ms-windows-store", false);
#endif

// By default, all protocol handlers are exposed.  This means that
// the browser will respond to openURL commands for all URL types.
// It will also try to open link clicks inside the browser before
// failing over to the system handlers.
pref("network.protocol-handler.expose-all", true);
pref("network.protocol-handler.expose.mailto", false);
pref("network.protocol-handler.expose.news", false);
pref("network.protocol-handler.expose.snews", false);
pref("network.protocol-handler.expose.nntp", false);

pref("accessibility.typeaheadfind", false);
pref("accessibility.typeaheadfind.timeout", 5000);
pref("accessibility.typeaheadfind.linksonly", false);
pref("accessibility.typeaheadfind.flashBar", 1);

// Accessibility indicator preferences such as support URL, enabled flag.
pref("accessibility.support.url", "https://support.mozilla.org/%LOCALE%/kb/accessibility-services");
pref("accessibility.indicator.enabled", false);

pref("plugins.click_to_play", true);
pref("plugins.testmode", false);

// Should plugins that are hidden show the infobar UI?
pref("plugins.show_infobar", false);

// Should dismissing the hidden plugin infobar suppress it permanently?
pref("plugins.remember_infobar_dismissal", true);

pref("plugin.default.state", 1);

// Plugins bundled in XPIs are enabled by default.
pref("plugin.defaultXpi.state", 2);

// Java is Click-to-Activate by default on all channels.
pref("plugin.state.java", 1);

// Flash is Click-to-Activate by default on all channels.
pref("plugin.state.flash", 1);

// Enables the download and use of the flash blocklists.
pref("plugins.flashBlock.enabled", true);

// Prefer HTML5 video over Flash content, and don't
// load plugin instances with no src declared.
// These prefs are documented in details on all.js.
// With the "follow-ctp" setting, this will only
// apply to users that have plugin.state.flash = 1.
pref("plugins.favorfallback.mode", "follow-ctp");
pref("plugins.favorfallback.rules", "nosrc,video");


#ifdef XP_WIN
pref("browser.preferences.instantApply", false);
#else
pref("browser.preferences.instantApply", true);
#endif

// Toggling Search bar on and off in about:preferences
pref("browser.preferences.search", true);

pref("browser.preferences.defaultPerformanceSettings.enabled", true);

pref("browser.download.show_plugins_in_list", true);
pref("browser.download.hide_plugins_without_extensions", true);

// Backspace and Shift+Backspace behavior
// 0 goes Back/Forward
// 1 act like PgUp/PgDown
// 2 and other values, nothing
#ifdef UNIX_BUT_NOT_MAC
pref("browser.backspace_action", 2);
#else
pref("browser.backspace_action", 0);
#endif

// this will automatically enable inline spellchecking (if it is available) for
// editable elements in HTML
// 0 = spellcheck nothing
// 1 = check multi-line controls [default]
// 2 = check multi/single line controls
pref("layout.spellcheckDefault", 1);

pref("browser.send_pings", false);

/* initial web feed readers list */
pref("browser.contentHandlers.types.0.title", "chrome://browser-region/locale/region.properties");
pref("browser.contentHandlers.types.0.uri", "chrome://browser-region/locale/region.properties");
pref("browser.contentHandlers.types.0.type", "application/vnd.mozilla.maybe.feed");
pref("browser.contentHandlers.types.1.title", "chrome://browser-region/locale/region.properties");
pref("browser.contentHandlers.types.1.uri", "chrome://browser-region/locale/region.properties");
pref("browser.contentHandlers.types.1.type", "application/vnd.mozilla.maybe.feed");
pref("browser.contentHandlers.types.2.title", "chrome://browser-region/locale/region.properties");
pref("browser.contentHandlers.types.2.uri", "chrome://browser-region/locale/region.properties");
pref("browser.contentHandlers.types.2.type", "application/vnd.mozilla.maybe.feed");
pref("browser.contentHandlers.types.3.title", "chrome://browser-region/locale/region.properties");
pref("browser.contentHandlers.types.3.uri", "chrome://browser-region/locale/region.properties");
pref("browser.contentHandlers.types.3.type", "application/vnd.mozilla.maybe.feed");
pref("browser.contentHandlers.types.4.title", "chrome://browser-region/locale/region.properties");
pref("browser.contentHandlers.types.4.uri", "chrome://browser-region/locale/region.properties");
pref("browser.contentHandlers.types.4.type", "application/vnd.mozilla.maybe.feed");
pref("browser.contentHandlers.types.5.title", "chrome://browser-region/locale/region.properties");
pref("browser.contentHandlers.types.5.uri", "chrome://browser-region/locale/region.properties");
pref("browser.contentHandlers.types.5.type", "application/vnd.mozilla.maybe.feed");

pref("browser.feeds.handler", "ask");
pref("browser.videoFeeds.handler", "ask");
pref("browser.audioFeeds.handler", "ask");

// At startup, if the handler service notices that the version number in the
// region.properties file is newer than the version number in the handler
// service datastore, it will add any new handlers it finds in the prefs (as
// seeded by this file) to its datastore.
pref("gecko.handlerService.defaultHandlersVersion", "chrome://browser-region/locale/region.properties");

// The default set of web-based protocol handlers shown in the application
// selection dialog for webcal: ; I've arbitrarily picked 4 default handlers
// per protocol, but if some locale wants more than that (or defaults for some
// protocol not currently listed here), we should go ahead and add those.

// webcal
pref("gecko.handlerService.schemes.webcal.0.name", "chrome://browser-region/locale/region.properties");
pref("gecko.handlerService.schemes.webcal.0.uriTemplate", "chrome://browser-region/locale/region.properties");
pref("gecko.handlerService.schemes.webcal.1.name", "chrome://browser-region/locale/region.properties");
pref("gecko.handlerService.schemes.webcal.1.uriTemplate", "chrome://browser-region/locale/region.properties");
pref("gecko.handlerService.schemes.webcal.2.name", "chrome://browser-region/locale/region.properties");
pref("gecko.handlerService.schemes.webcal.2.uriTemplate", "chrome://browser-region/locale/region.properties");
pref("gecko.handlerService.schemes.webcal.3.name", "chrome://browser-region/locale/region.properties");
pref("gecko.handlerService.schemes.webcal.3.uriTemplate", "chrome://browser-region/locale/region.properties");

// mailto
pref("gecko.handlerService.schemes.mailto.0.name", "chrome://browser-region/locale/region.properties");
pref("gecko.handlerService.schemes.mailto.0.uriTemplate", "chrome://browser-region/locale/region.properties");
pref("gecko.handlerService.schemes.mailto.1.name", "chrome://browser-region/locale/region.properties");
pref("gecko.handlerService.schemes.mailto.1.uriTemplate", "chrome://browser-region/locale/region.properties");
pref("gecko.handlerService.schemes.mailto.2.name", "chrome://browser-region/locale/region.properties");
pref("gecko.handlerService.schemes.mailto.2.uriTemplate", "chrome://browser-region/locale/region.properties");
pref("gecko.handlerService.schemes.mailto.3.name", "chrome://browser-region/locale/region.properties");
pref("gecko.handlerService.schemes.mailto.3.uriTemplate", "chrome://browser-region/locale/region.properties");

// irc
pref("gecko.handlerService.schemes.irc.0.name", "chrome://browser-region/locale/region.properties");
pref("gecko.handlerService.schemes.irc.0.uriTemplate", "chrome://browser-region/locale/region.properties");
pref("gecko.handlerService.schemes.irc.1.name", "chrome://browser-region/locale/region.properties");
pref("gecko.handlerService.schemes.irc.1.uriTemplate", "chrome://browser-region/locale/region.properties");
pref("gecko.handlerService.schemes.irc.2.name", "chrome://browser-region/locale/region.properties");
pref("gecko.handlerService.schemes.irc.2.uriTemplate", "chrome://browser-region/locale/region.properties");
pref("gecko.handlerService.schemes.irc.3.name", "chrome://browser-region/locale/region.properties");
pref("gecko.handlerService.schemes.irc.3.uriTemplate", "chrome://browser-region/locale/region.properties");

// ircs
pref("gecko.handlerService.schemes.ircs.0.name", "chrome://browser-region/locale/region.properties");
pref("gecko.handlerService.schemes.ircs.0.uriTemplate", "chrome://browser-region/locale/region.properties");
pref("gecko.handlerService.schemes.ircs.1.name", "chrome://browser-region/locale/region.properties");
pref("gecko.handlerService.schemes.ircs.1.uriTemplate", "chrome://browser-region/locale/region.properties");
pref("gecko.handlerService.schemes.ircs.2.name", "chrome://browser-region/locale/region.properties");
pref("gecko.handlerService.schemes.ircs.2.uriTemplate", "chrome://browser-region/locale/region.properties");
pref("gecko.handlerService.schemes.ircs.3.name", "chrome://browser-region/locale/region.properties");
pref("gecko.handlerService.schemes.ircs.3.uriTemplate", "chrome://browser-region/locale/region.properties");

pref("browser.geolocation.warning.infoURL", "https://www.mozilla.org/%LOCALE%/firefox/geolocation/");

pref("browser.EULA.version", 3);
pref("browser.rights.version", 3);
pref("browser.rights.3.shown", false);

#ifdef DEBUG
// Don't show the about:rights notification in debug builds.
pref("browser.rights.override", true);
#endif

pref("browser.sessionstore.resume_from_crash", true);
pref("browser.sessionstore.resume_session_once", false);

// Minimal interval between two save operations in milliseconds (while the user is active).
pref("browser.sessionstore.interval", 15000); // 15 seconds

// Minimal interval between two save operations in milliseconds (while the user is idle).
pref("browser.sessionstore.interval.idle", 3600000); // 1h

// Time (ms) before we assume that the user is idle and that we don't need to
// collect/save the session quite as often.
pref("browser.sessionstore.idleDelay", 180000); // 3 minutes

// on which sites to save text data, POSTDATA and cookies
// 0 = everywhere, 1 = unencrypted sites, 2 = nowhere
pref("browser.sessionstore.privacy_level", 0);
// how many tabs can be reopened (per window)
pref("browser.sessionstore.max_tabs_undo", 10);
// how many windows can be reopened (per session) - on non-OS X platforms this
// pref may be ignored when dealing with pop-up windows to ensure proper startup
pref("browser.sessionstore.max_windows_undo", 3);
// number of crashes that can occur before the about:sessionrestore page is displayed
// (this pref has no effect if more than 6 hours have passed since the last crash)
pref("browser.sessionstore.max_resumed_crashes", 1);
// number of back button session history entries to restore (-1 = all of them)
pref("browser.sessionstore.max_serialize_back", 10);
// number of forward button session history entries to restore (-1 = all of them)
pref("browser.sessionstore.max_serialize_forward", -1);
// restore_on_demand overrides MAX_CONCURRENT_TAB_RESTORES (sessionstore constant)
// and restore_hidden_tabs. When true, tabs will not be restored until they are
// focused (also applies to tabs that aren't visible). When false, the values
// for MAX_CONCURRENT_TAB_RESTORES and restore_hidden_tabs are respected.
// Selected tabs are always restored regardless of this pref.
pref("browser.sessionstore.restore_on_demand", true);
// Whether to automatically restore hidden tabs (i.e., tabs in other tab groups) or not
pref("browser.sessionstore.restore_hidden_tabs", false);
// If restore_on_demand is set, pinned tabs are restored on startup by default.
// When set to true, this pref overrides that behavior, and pinned tabs will only
// be restored when they are focused.
pref("browser.sessionstore.restore_pinned_tabs_on_demand", false);
// The version at which we performed the latest upgrade backup
pref("browser.sessionstore.upgradeBackup.latestBuildID", "");
// How many upgrade backups should be kept
pref("browser.sessionstore.upgradeBackup.maxUpgradeBackups", 3);
// End-users should not run sessionstore in debug mode
pref("browser.sessionstore.debug", false);
// Causes SessionStore to ignore non-final update messages from
// browser tabs that were not caused by a flush from the parent.
// This is a testing flag and should not be used by end-users.
pref("browser.sessionstore.debug.no_auto_updates", false);
// Forget closed windows/tabs after two weeks
pref("browser.sessionstore.cleanup.forget_closed_after", 1209600000);
// Maximum number of bytes of DOMSessionStorage data we collect per origin.
pref("browser.sessionstore.dom_storage_limit", 2048);
// Amount of failed SessionFile writes until we restart the worker.
pref("browser.sessionstore.max_write_failures", 5);

// allow META refresh by default
pref("accessibility.blockautorefresh", false);

// Whether history is enabled or not.
pref("places.history.enabled", true);

// the (maximum) number of the recent visits to sample
// when calculating frecency
pref("places.frecency.numVisits", 10);

// buckets (in days) for frecency calculation
pref("places.frecency.firstBucketCutoff", 4);
pref("places.frecency.secondBucketCutoff", 14);
pref("places.frecency.thirdBucketCutoff", 31);
pref("places.frecency.fourthBucketCutoff", 90);

// weights for buckets for frecency calculations
pref("places.frecency.firstBucketWeight", 100);
pref("places.frecency.secondBucketWeight", 70);
pref("places.frecency.thirdBucketWeight", 50);
pref("places.frecency.fourthBucketWeight", 30);
pref("places.frecency.defaultBucketWeight", 10);

// bonus (in percent) for visit transition types for frecency calculations
pref("places.frecency.embedVisitBonus", 0);
pref("places.frecency.framedLinkVisitBonus", 0);
pref("places.frecency.linkVisitBonus", 100);
pref("places.frecency.typedVisitBonus", 2000);
// The bookmarks bonus is always added on top of any other bonus, including
// the redirect source and the typed ones.
pref("places.frecency.bookmarkVisitBonus", 75);
// The redirect source bonus overwrites any transition bonus.
// 0 would hide these pages, instead we want them low ranked.  Thus we use
// linkVisitBonus - bookmarkVisitBonus, so that a bookmarked source is in par
// with a common link.
pref("places.frecency.redirectSourceVisitBonus", 25);
pref("places.frecency.downloadVisitBonus", 0);
// The perm/temp redirects here relate to redirect targets, not sources.
pref("places.frecency.permRedirectVisitBonus", 50);
pref("places.frecency.tempRedirectVisitBonus", 40);
pref("places.frecency.reloadVisitBonus", 0);
pref("places.frecency.defaultVisitBonus", 0);

// bonus (in percent) for place types for frecency calculations
pref("places.frecency.unvisitedBookmarkBonus", 140);
pref("places.frecency.unvisitedTypedBonus", 200);

// Controls behavior of the "Add Exception" dialog launched from SSL error pages
// 0 - don't pre-populate anything
// 1 - pre-populate site URL, but don't fetch certificate
// 2 - pre-populate site URL and pre-fetch certificate
pref("browser.ssl_override_behavior", 2);

// True if the user should be prompted when a web application supports
// offline apps.
pref("browser.offline-apps.notify", true);

// if true, use full page zoom instead of text zoom
pref("browser.zoom.full", true);

// Whether or not to save and restore zoom levels on a per-site basis.
pref("browser.zoom.siteSpecific", true);

// Whether or not to update background tabs to the current zoom level.
pref("browser.zoom.updateBackgroundTabs", true);

// The breakpad report server to link to in about:crashes
pref("breakpad.reportURL", "https://crash-stats.mozilla.com/report/index/");

// URL for "Learn More" for DataCollection
pref("toolkit.datacollection.infoURL",
     "https://www.mozilla.org/legal/privacy/firefox.html");

// URL for "Learn More" for Crash Reporter
pref("toolkit.crashreporter.infoURL",
     "https://www.mozilla.org/legal/privacy/firefox.html#crash-reporter");

// base URL for web-based support pages
pref("app.support.baseURL", "https://support.mozilla.org/1/firefox/%VERSION%/%OS%/%LOCALE%/");

// base url for web-based feedback pages
#ifdef MOZ_DEV_EDITION
pref("app.feedback.baseURL", "https://input.mozilla.org/%LOCALE%/feedback/firefoxdev/%VERSION%/");
#else
pref("app.feedback.baseURL", "https://input.mozilla.org/%LOCALE%/feedback/%APP%/%VERSION%/");
#endif

// base URL for web-based marketing pages
pref("app.productInfo.baseURL", "https://www.mozilla.org/firefox/features/");

// Name of alternate about: page for certificate errors (when undefined, defaults to about:neterror)
pref("security.alternate_certificate_error_page", "certerror");

// Whether to start the private browsing mode at application startup
pref("browser.privatebrowsing.autostart", false);

// Don't try to alter this pref, it'll be reset the next time you use the
// bookmarking dialog
pref("browser.bookmarks.editDialog.firstEditField", "namePicker");

pref("dom.ipc.plugins.flash.disable-protected-mode", false);

// Feature-disable the protected-mode auto-flip
pref("browser.flash-protected-mode-flip.enable", false);

// Whether we've already flipped protected mode automatically
pref("browser.flash-protected-mode-flip.done", false);

pref("dom.ipc.shims.enabledWarnings", false);

#if defined(XP_WIN) && defined(MOZ_SANDBOX)
// Controls whether and how the Windows NPAPI plugin process is sandboxed.
// To get a different setting for a particular plugin replace "default", with
// the plugin's nice file name, see: nsPluginTag::GetNiceFileName.
// On windows these levels are:
// 0 - no sandbox
// 1 - sandbox with USER_NON_ADMIN access token level
// 2 - a more strict sandbox, which might cause functionality issues. This now
//     includes running at low integrity.
// 3 - the strongest settings we seem to be able to use without breaking
//     everything, but will probably cause some functionality restrictions
pref("dom.ipc.plugins.sandbox-level.default", 0);
#if defined(_AMD64_)
// The lines in PluginModuleParent.cpp should be changed in line with this.
pref("dom.ipc.plugins.sandbox-level.flash", 2);
#else
pref("dom.ipc.plugins.sandbox-level.flash", 0);
#endif

#if defined(MOZ_CONTENT_SANDBOX)
// This controls the strength of the Windows content process sandbox for testing
// purposes. This will require a restart.
// On windows these levels are:
// See - security/sandbox/win/src/sandboxbroker/sandboxBroker.cpp
// SetSecurityLevelForContentProcess() for what the different settings mean.
pref("security.sandbox.content.level", 5);

// This controls the depth of stack trace that is logged when Windows sandbox
// logging is turned on.  This is only currently available for the content
// process because the only other sandbox (for GMP) has too strict a policy to
// allow stack tracing.  This does not require a restart to take effect.
pref("security.sandbox.windows.log.stackTraceDepth", 0);
#endif

// This controls the strength of the Windows GPU process sandbox.  Changes
// will require restart.
// For information on what the level number means, see
// SetSecurityLevelForGPUProcess() in
// security/sandbox/win/src/sandboxbroker/sandboxBroker.cpp
pref("security.sandbox.gpu.level", 0);
#endif

#if defined(XP_MACOSX) && defined(MOZ_SANDBOX) && defined(MOZ_CONTENT_SANDBOX)
// This pref is discussed in bug 1083344, the naming is inspired from its
// Windows counterpart, but on Mac it's an integer which means:
// 0 -> "no sandbox" (nightly only)
// 1 -> "preliminary content sandboxing enabled: write access to
//       home directory is prevented"
// 2 -> "preliminary content sandboxing enabled with profile protection:
//       write access to home directory is prevented, read and write access
//       to ~/Library and profile directories are prevented (excluding
//       $PROFILE/{extensions,chrome})"
// 3 -> "no global read/write access, read access permitted to
//       $PROFILE/{extensions,chrome}"
// This setting is read when the content process is started. On Mac the content
// process is killed when all windows are closed, so a change will take effect
// when the 1st window is opened.
pref("security.sandbox.content.level", 3);
#endif

#if defined(NIGHTLY_BUILD) && defined(XP_MACOSX) && defined(MOZ_SANDBOX)
pref("security.sandbox.mac.flash.enabled", false);
#endif

#if defined(XP_LINUX) && defined(MOZ_SANDBOX) && defined(MOZ_CONTENT_SANDBOX)
// This pref is introduced as part of bug 742434, the naming is inspired from
// its Windows/Mac counterpart, but on Linux it's an integer which means:
// 0 -> "no sandbox"
// 1 -> "content sandbox using seccomp-bpf when available"
// 2 -> "seccomp-bpf + write file broker"
// 3 -> "seccomp-bpf + read/write file brokering"
// 4 -> all of the above + network/socket restrictions
// Content sandboxing on Linux is currently in the stage of
// 'just getting it enabled', which includes a very permissive whitelist. We
// enable seccomp-bpf on nightly to see if everything is running, or if we need
// to whitelist more system calls.
//
// So the purpose of this setting is to allow nightly users to disable the
// sandbox while we fix their problems. This way, they won't have to wait for
// another nightly release which disables seccomp-bpf again.
//
// This setting may not be required anymore once we decide to permanently
// enable the content sandbox.
pref("security.sandbox.content.level", 4);
pref("security.sandbox.content.write_path_whitelist", "");
pref("security.sandbox.content.read_path_whitelist", "");
pref("security.sandbox.content.syscall_whitelist", "");
#endif

#if defined(MOZ_SANDBOX) && defined(MOZ_CONTENT_SANDBOX)
// ID (a UUID when set by gecko) that is used to form the name of a
// sandbox-writable temporary directory to be used by content processes
// when a temporary writable file is required in a level 1 sandbox.
pref("security.sandbox.content.tempDirSuffix", "");
#endif

#if defined(MOZ_SANDBOX)
// This pref determines if messages relevant to sandbox violations are
// logged.
#if defined(XP_WIN) || defined(XP_MACOSX)
pref("security.sandbox.logging.enabled", false);
#else
pref("security.sandbox.logging.enabled", true);
#endif
#endif

// This pref governs whether we attempt to work around problems caused by
// plugins using OS calls to manipulate the cursor while running out-of-
// process.  These workarounds all involve intercepting (hooking) certain
// OS calls in the plugin process, then arranging to make certain OS calls
// in the browser process.  Eventually plugins will be required to use the
// NPAPI to manipulate the cursor, and these workarounds will be removed.
// See bug 621117.
#ifdef XP_MACOSX
pref("dom.ipc.plugins.nativeCursorSupport", true);
#endif

#ifdef XP_WIN
pref("browser.taskbar.previews.enable", false);
pref("browser.taskbar.previews.max", 20);
pref("browser.taskbar.previews.cachetime", 5);
pref("browser.taskbar.lists.enabled", true);
pref("browser.taskbar.lists.frequent.enabled", true);
pref("browser.taskbar.lists.recent.enabled", false);
pref("browser.taskbar.lists.maxListItemCount", 7);
pref("browser.taskbar.lists.tasks.enabled", true);
pref("browser.taskbar.lists.refreshInSeconds", 120);
#endif

// Preferences to be synced by default
pref("services.sync.prefs.sync.accessibility.blockautorefresh", true);
pref("services.sync.prefs.sync.accessibility.browsewithcaret", true);
pref("services.sync.prefs.sync.accessibility.typeaheadfind", true);
pref("services.sync.prefs.sync.accessibility.typeaheadfind.linksonly", true);
pref("services.sync.prefs.sync.addons.ignoreUserEnabledChanges", true);
// The addons prefs related to repository verification are intentionally
// not synced for security reasons. If a system is compromised, a user
// could weaken the pref locally, install an add-on from an untrusted
// source, and this would propagate automatically to other,
// uncompromised Sync-connected devices.
pref("services.sync.prefs.sync.browser.ctrlTab.previews", true);
pref("services.sync.prefs.sync.browser.download.useDownloadDir", true);
pref("services.sync.prefs.sync.browser.formfill.enable", true);
pref("services.sync.prefs.sync.browser.link.open_newwindow", true);
pref("services.sync.prefs.sync.browser.newtabpage.enabled", true);
pref("services.sync.prefs.sync.browser.newtabpage.pinned", true);
pref("services.sync.prefs.sync.browser.offline-apps.notify", true);
pref("services.sync.prefs.sync.browser.safebrowsing.phishing.enabled", true);
pref("services.sync.prefs.sync.browser.safebrowsing.malware.enabled", true);
pref("services.sync.prefs.sync.browser.safebrowsing.downloads.enabled", true);
pref("services.sync.prefs.sync.browser.safebrowsing.passwords.enabled", true);
pref("services.sync.prefs.sync.browser.search.update", true);
pref("services.sync.prefs.sync.browser.sessionstore.restore_on_demand", true);
pref("services.sync.prefs.sync.browser.startup.homepage", true);
pref("services.sync.prefs.sync.browser.startup.page", true);
pref("services.sync.prefs.sync.browser.tabs.loadInBackground", true);
pref("services.sync.prefs.sync.browser.tabs.warnOnClose", true);
pref("services.sync.prefs.sync.browser.tabs.warnOnOpen", true);
pref("services.sync.prefs.sync.browser.urlbar.autocomplete.enabled", true);
pref("services.sync.prefs.sync.browser.urlbar.matchBuckets", true);
pref("services.sync.prefs.sync.browser.urlbar.maxRichResults", true);
pref("services.sync.prefs.sync.browser.urlbar.suggest.bookmark", true);
pref("services.sync.prefs.sync.browser.urlbar.suggest.history", true);
pref("services.sync.prefs.sync.browser.urlbar.suggest.history.onlyTyped", true);
pref("services.sync.prefs.sync.browser.urlbar.suggest.openpage", true);
pref("services.sync.prefs.sync.browser.urlbar.suggest.searches", true);
pref("services.sync.prefs.sync.dom.disable_open_during_load", true);
pref("services.sync.prefs.sync.dom.disable_window_flip", true);
pref("services.sync.prefs.sync.dom.disable_window_move_resize", true);
pref("services.sync.prefs.sync.dom.event.contextmenu.enabled", true);
pref("services.sync.prefs.sync.extensions.personas.current", true);
pref("services.sync.prefs.sync.extensions.update.enabled", true);
pref("services.sync.prefs.sync.intl.accept_languages", true);
pref("services.sync.prefs.sync.layout.spellcheckDefault", true);
pref("services.sync.prefs.sync.lightweightThemes.selectedThemeID", true);
pref("services.sync.prefs.sync.lightweightThemes.usedThemes", true);
pref("services.sync.prefs.sync.network.cookie.cookieBehavior", true);
pref("services.sync.prefs.sync.network.cookie.lifetimePolicy", true);
pref("services.sync.prefs.sync.network.cookie.lifetime.days", true);
pref("services.sync.prefs.sync.network.cookie.thirdparty.sessionOnly", true);
pref("services.sync.prefs.sync.permissions.default.image", true);
pref("services.sync.prefs.sync.pref.advanced.images.disable_button.view_image", true);
pref("services.sync.prefs.sync.pref.advanced.javascript.disable_button.advanced", true);
pref("services.sync.prefs.sync.pref.downloads.disable_button.edit_actions", true);
pref("services.sync.prefs.sync.pref.privacy.disable_button.cookie_exceptions", true);
pref("services.sync.prefs.sync.privacy.clearOnShutdown.cache", true);
pref("services.sync.prefs.sync.privacy.clearOnShutdown.cookies", true);
pref("services.sync.prefs.sync.privacy.clearOnShutdown.downloads", true);
pref("services.sync.prefs.sync.privacy.clearOnShutdown.formdata", true);
pref("services.sync.prefs.sync.privacy.clearOnShutdown.history", true);
pref("services.sync.prefs.sync.privacy.clearOnShutdown.offlineApps", true);
pref("services.sync.prefs.sync.privacy.clearOnShutdown.sessions", true);
pref("services.sync.prefs.sync.privacy.clearOnShutdown.siteSettings", true);
pref("services.sync.prefs.sync.privacy.donottrackheader.enabled", true);
pref("services.sync.prefs.sync.privacy.sanitize.sanitizeOnShutdown", true);
pref("services.sync.prefs.sync.privacy.trackingprotection.enabled", true);
pref("services.sync.prefs.sync.privacy.trackingprotection.pbmode.enabled", true);
pref("services.sync.prefs.sync.privacy.resistFingerprinting", true);
pref("services.sync.prefs.sync.privacy.reduceTimerPrecision", true);
pref("services.sync.prefs.sync.privacy.resistFingerprinting.reduceTimerPrecision.microseconds", true);
pref("services.sync.prefs.sync.privacy.resistFingerprinting.reduceTimerPrecision.jitter", true);
pref("services.sync.prefs.sync.security.OCSP.enabled", true);
pref("services.sync.prefs.sync.security.OCSP.require", true);
pref("services.sync.prefs.sync.security.default_personal_cert", true);
pref("services.sync.prefs.sync.security.tls.version.min", true);
pref("services.sync.prefs.sync.security.tls.version.max", true);
pref("services.sync.prefs.sync.services.sync.syncedTabs.showRemoteIcons", true);
pref("services.sync.prefs.sync.signon.rememberSignons", true);
pref("services.sync.prefs.sync.spellchecker.dictionary", true);
pref("services.sync.prefs.sync.xpinstall.whitelist.required", true);

// A preference that controls whether we should show the icon for a remote tab.
// This pref has no UI but exists because some people may be concerned that
// fetching these icons to show remote tabs may leak information about that
// user's tabs and bookmarks. Note this pref is also synced.
pref("services.sync.syncedTabs.showRemoteIcons", true);

// Developer edition preferences
#ifdef MOZ_DEV_EDITION
pref("lightweightThemes.selectedThemeID", "firefox-compact-dark@mozilla.org",
     sticky);
#else
pref("lightweightThemes.selectedThemeID", "", sticky);
#endif

// Whether the character encoding menu is under the main Firefox button. This
// preference is a string so that localizers can alter it.
pref("browser.menu.showCharacterEncoding", "chrome://browser/locale/browser.properties");

// Allow using tab-modal prompts when possible.
pref("prompts.tab_modal.enabled", true);

// Activates preloading of the new tab url.
pref("browser.newtab.preload", true);

// Is supposed to toggle something to do with about:newtab . Doesn't seem to do
// anything in activity stream. bug 1443646 covers dealing with this.
pref("browser.newtabpage.enabled", true);

<<<<<<< HEAD
=======
// Toggles the directory tiles content of 'about:newtab'.
pref("browser.newtabpage.enhanced", true, sticky);

// enables Activity Stream inspired layout
pref("browser.newtabpage.compact", false);

// enables showing basic placeholders for missing thumbnails
pref("browser.newtabpage.thumbnailPlaceholder", false);

// number of rows of newtab grid
pref("browser.newtabpage.rows", 3);

// number of columns of newtab grid
pref("browser.newtabpage.columns", 5);

>>>>>>> 33cc9e03
// Activity Stream prefs that control to which page to redirect
pref("browser.newtabpage.activity-stream.prerender", true);
#ifndef RELEASE_OR_BETA
#ifdef MOZILLA_OFFICIAL
pref("browser.newtabpage.activity-stream.debug", false);
#else
pref("browser.newtabpage.activity-stream.debug", true);
#endif
#endif

pref("browser.library.activity-stream.enabled", true);

// Enable the DOM fullscreen API.
pref("full-screen-api.enabled", true);

// Startup Crash Tracking
// number of startup crashes that can occur before starting into safe mode automatically
// (this pref has no effect if more than 6 hours have passed since the last crash)
pref("toolkit.startup.max_resumed_crashes", 3);

// Whether we use pdfium to view content with the pdf mime type.
// Note: if the pref is set to false while Firefox is open, it won't
// take effect until there are no open pdfium tabs.
pref("pdfium.enabled", false);

// Completely disable pdf.js as an option to preview pdfs within firefox.
// Note: if this is not disabled it does not necessarily mean pdf.js is the pdf
// handler just that it is an option.
pref("pdfjs.disabled", false);
// Used by pdf.js to know the first time firefox is run with it installed so it
// can become the default pdf viewer.
pref("pdfjs.firstRun", true);
// The values of preferredAction and alwaysAskBeforeHandling before pdf.js
// became the default.
pref("pdfjs.previousHandler.preferredAction", 0);
pref("pdfjs.previousHandler.alwaysAskBeforeHandling", false);

// The maximum amount of decoded image data we'll willingly keep around (we
// might keep around more than this, but we'll try to get down to this value).
// (This is intentionally on the high side; see bug 746055.)
pref("image.mem.max_decoded_image_kb", 256000);

// Is the sidebar positioned ahead of the content browser
pref("sidebar.position_start", true);

// Block insecure active content on https pages
pref("security.mixed_content.block_active_content", true);

// Show degraded UI for http pages with password fields.
pref("security.insecure_password.ui.enabled", true);

// Show in-content login form warning UI for insecure login fields
pref("security.insecure_field_warning.contextual.enabled", true);

// Show degraded UI for http pages; disabled for now
pref("security.insecure_connection_icon.enabled", false);
// Show degraded UI for http pages in private mode only for Nightly: Bug 1434626
#if defined(NIGHTLY_BUILD)
pref("security.insecure_connection_icon.pbmode.enabled", true);
#else
pref("security.insecure_connection_icon.pbmode.enabled", false);
#endif

// Show "Not Secure" text for http pages; disabled for now
pref("security.insecure_connection_text.enabled", false);
pref("security.insecure_connection_text.pbmode.enabled", false);

// 1 = allow MITM for certificate pinning checks.
pref("security.cert_pinning.enforcement_level", 1);


// Override the Gecko-default value of false for Firefox.
pref("plain_text.wrap_long_lines", true);

// If this turns true, Moz*Gesture events are not called stopPropagation()
// before content.
pref("dom.debug.propagate_gesture_events_through_content", false);

// All the Geolocation preferences are here.
//

// Geolocation preferences for the RELEASE and "later" Beta channels.
// Some of these prefs are specified even though they are redundant; they are
// here for clarity and end-user experiments.
#ifndef EARLY_BETA_OR_EARLIER
pref("geo.wifi.uri", "https://www.googleapis.com/geolocation/v1/geolocate?key=%GOOGLE_API_KEY%");

#ifdef XP_MACOSX
pref("geo.provider.use_corelocation", false);
#endif

#ifdef XP_WIN
pref("geo.provider.ms-windows-location", false);
#endif

#ifdef MOZ_WIDGET_GTK
pref("geo.provider.use_gpsd", false);
#endif

#else

// Geolocation preferences for Nightly/Aurora/Beta.
pref("geo.wifi.uri", "https://location.services.mozilla.com/v1/geolocate?key=%MOZILLA_API_KEY%");

#ifdef XP_MACOSX
pref("geo.provider.use_corelocation", true);
#endif

// The native Windows location provider is only enabled in Nightly and likely to
// be unstable. Set to false if things are really broken.
#if defined(XP_WIN) && defined(NIGHTLY_BUILD)
pref("geo.provider.ms-windows-location", true);
#endif

#if defined(MOZ_WIDGET_GTK) && defined(MOZ_GPSD)
pref("geo.provider.use_gpsd", true);
#endif

#endif

// Necko IPC security checks only needed for app isolation for cookies/cache/etc:
// currently irrelevant for desktop e10s
pref("network.disable.ipc.security", true);

// CustomizableUI debug logging.
pref("browser.uiCustomization.debug", false);

// CustomizableUI state of the browser's user interface
pref("browser.uiCustomization.state", "");

// If set to false, FxAccounts and Sync will be unavailable.
// A restart is mandatory after flipping that preference.
pref("identity.fxaccounts.enabled", true);

// The remote FxA root content URL. Must use HTTPS.
pref("identity.fxaccounts.remote.root", "https://accounts.firefox.com/");

// The value of the context query parameter passed in fxa requests.
pref("identity.fxaccounts.contextParam", "fx_desktop_v3");

// The remote URL of the FxA Profile Server
pref("identity.fxaccounts.remote.profile.uri", "https://profile.accounts.firefox.com/v1");

// The remote URL of the FxA OAuth Server
pref("identity.fxaccounts.remote.oauth.uri", "https://oauth.accounts.firefox.com/v1");

// Token server used by the FxA Sync identity.
pref("identity.sync.tokenserver.uri", "https://token.services.mozilla.com/1.0/sync/1.5");

// URLs for promo links to mobile browsers. Note that consumers are expected to
// append a value for utm_campaign.
pref("identity.mobilepromo.android", "https://www.mozilla.org/firefox/android/?utm_source=firefox-browser&utm_medium=firefox-browser&utm_campaign=");
pref("identity.mobilepromo.ios", "https://www.mozilla.org/firefox/ios/?utm_source=firefox-browser&utm_medium=firefox-browser&utm_campaign=");

// Migrate any existing Firefox Account data from the default profile to the
// Developer Edition profile.
#ifdef MOZ_DEV_EDITION
pref("identity.fxaccounts.migrateToDevEdition", true);
#else
pref("identity.fxaccounts.migrateToDevEdition", false);
#endif

// On GTK, we now default to showing the menubar only when alt is pressed:
#ifdef MOZ_WIDGET_GTK
pref("ui.key.menuAccessKeyFocuses", true);
#endif

// Encrypted media extensions.
#ifdef XP_LINUX
// On Linux EME is visible but disabled by default. This is so that the
// "Play DRM content" checkbox in the Firefox UI is unchecked by default.
// DRM requires downloading and installing proprietary binaries, which
// users on an open source operating systems didn't opt into. The first
// time a site using EME is encountered, the user will be prompted to
// enable DRM, whereupon the EME plugin binaries will be downloaded if
// permission is granted.
pref("media.eme.enabled", false);
#else
pref("media.eme.enabled", true);
#endif

#ifdef NIGHTLY_BUILD
pref("media.eme.vp9-in-mp4.enabled", true);
#else
pref("media.eme.vp9-in-mp4.enabled", false);
#endif

pref("media.eme.hdcp-policy-check.enabled", false);

// Whether we should run a test-pattern through EME GMPs before assuming they'll
// decode H.264.
pref("media.gmp.trial-create.enabled", true);

// Note: when media.gmp-*.visible is true, provided we're running on a
// supported platform/OS version, the corresponding CDM appears in the
// plugins list, Firefox will download the GMP/CDM if enabled, and our
// UI to re-enable EME prompts the user to re-enable EME if it's disabled
// and script requests EME. If *.visible is false, we won't show the UI
// to enable the CDM if its disabled; it's as if the keysystem is completely
// unsupported.

#ifdef MOZ_WIDEVINE_EME
pref("media.gmp-widevinecdm.visible", true);
pref("media.gmp-widevinecdm.enabled", true);
#endif

// Play with different values of the decay time and get telemetry,
// 0 means to randomize (and persist) the experiment value in users' profiles,
// -1 means no experiment is run and we use the preferred value for frecency (6h)
pref("browser.cache.frecency_experiment", 0);

pref("browser.translation.detectLanguage", false);
pref("browser.translation.neverForLanguages", "");
// Show the translation UI bits, like the info bar, notification icon and preferences.
pref("browser.translation.ui.show", false);
// Allows to define the translation engine. Bing is default, Yandex may optionally switched on.
pref("browser.translation.engine", "bing");

// Telemetry settings.
// Determines if Telemetry pings can be archived locally.
pref("toolkit.telemetry.archive.enabled", true);
// Enables sending the shutdown ping when Firefox shuts down.
pref("toolkit.telemetry.shutdownPingSender.enabled", true);
// Enables sending the shutdown ping using the pingsender from the first session.
pref("toolkit.telemetry.shutdownPingSender.enabledFirstSession", false);
// Enables sending a duplicate of the first shutdown ping from the first session.
pref("toolkit.telemetry.firstShutdownPing.enabled", true);
// Enables sending the 'new-profile' ping on new profiles.
pref("toolkit.telemetry.newProfilePing.enabled", true);
// Enables sending 'update' pings on Firefox updates.
pref("toolkit.telemetry.updatePing.enabled", true);
// Enables sending 'bhr' pings when the browser hangs.
pref("toolkit.telemetry.bhrPing.enabled", true);
// Enables using Hybrid Content Telemetry from Mozilla privileged pages.
pref("toolkit.telemetry.hybridContent.enabled", true);

// Telemetry experiments settings.
pref("experiments.enabled", true);
pref("experiments.manifest.fetchIntervalSeconds", 86400);
pref("experiments.manifest.uri", "https://telemetry-experiment.cdn.mozilla.net/manifest/v1/firefox/%VERSION%/%CHANNEL%");
// Whether experiments are supported by the current application profile.
pref("experiments.supported", true);

// Ping Centre Telemetry settings.
pref("browser.ping-centre.telemetry", true);
pref("browser.ping-centre.log", false);
pref("browser.ping-centre.staging.endpoint", "https://onyx_tiles.stage.mozaws.net/v3/links/ping-centre");
pref("browser.ping-centre.production.endpoint", "https://tiles.services.mozilla.com/v3/links/ping-centre");

// Enable GMP support in the addon manager.
pref("media.gmp-provider.enabled", true);

pref("privacy.trackingprotection.ui.enabled", true);
pref("privacy.trackingprotection.introCount", 0);
pref("privacy.trackingprotection.introURL", "https://www.mozilla.org/%LOCALE%/firefox/%VERSION%/tracking-protection/start/");

// Enable Contextual Identity Containers
#ifdef NIGHTLY_BUILD
pref("privacy.userContext.enabled", true);
pref("privacy.userContext.ui.enabled", true);
pref("privacy.usercontext.about_newtab_segregation.enabled", true);

// 0 disables long press, 1 when clicked, the menu is shown, 2 the menu is shown after X milliseconds.
pref("privacy.userContext.longPressBehavior", 2);
#else
pref("privacy.userContext.enabled", false);
pref("privacy.userContext.ui.enabled", false);
pref("privacy.usercontext.about_newtab_segregation.enabled", false);

// 0 disables long press, 1 when clicked, the menu is shown, 2 the menu is shown after X milliseconds.
pref("privacy.userContext.longPressBehavior", 0);
#endif
pref("privacy.userContext.extension", "");

// Start the browser in e10s mode
pref("browser.tabs.remote.autostart", true);
pref("browser.tabs.remote.desktopbehavior", true);

// For speculatively warming up tabs to improve perceived
// performance while using the async tab switcher.
// Disabled until bug 1397426 is fixed.
pref("browser.tabs.remote.warmup.enabled", false);
pref("browser.tabs.remote.warmup.maxTabs", 3);
pref("browser.tabs.remote.warmup.unloadDelayMs", 2000);

// For the about:tabcrashed page
pref("browser.tabs.crashReporting.sendReport", true);
pref("browser.tabs.crashReporting.includeURL", false);
pref("browser.tabs.crashReporting.requestEmail", false);
pref("browser.tabs.crashReporting.emailMe", false);
pref("browser.tabs.crashReporting.email", "");

// Enable e10s add-on interposition by default.
pref("extensions.interposition.enabled", true);
pref("extensions.interposition.prefetching", true);

// But don't allow non-MPC extensions by default on Nightly
#if defined(NIGHTLY_BUILD)
pref("extensions.allow-non-mpc-extensions", false);
#endif

pref("extensions.legacy.enabled", false);

// How often to check for CPOW timeouts. CPOWs are only timed out by
// the hang monitor.
pref("dom.ipc.cpow.timeout", 500);

// Causes access on unsafe CPOWs from browser code to throw by default.
pref("dom.ipc.cpows.forbid-unsafe-from-browser", true);

// Don't allow add-ons marked as multiprocessCompatible to use CPOWs.
pref("dom.ipc.cpows.forbid-cpows-in-compat-addons", true);

// ...except for these add-ons:
pref("dom.ipc.cpows.allow-cpows-in-compat-addons", "{b9db16a4-6edc-47ec-a1f4-b86292ed211d},firegestures@xuldev.org,{DDC359D1-844A-42a7-9AA1-88A850A938A8},privateTab@infocatcher,mousegesturessuite@lemon_juice.addons.mozilla.org,treestyletab@piro.sakura.ne.jp,cliqz@cliqz.com,{AE93811A-5C9A-4d34-8462-F7B864FC4696},contextsearch2@lwz.addons.mozilla.org,{EF522540-89F5-46b9-B6FE-1829E2B572C6},{677a8f98-fd64-40b0-a883-b8c95d0cbf17},images@wink.su,fx-devtools,url_advisor@kaspersky.com,{d10d0bf8-f5b5-c8b4-a8b2-2b9879e08c5d},{dc572301-7619-498c-a57d-39143191b318},dta@downthemall.net,{86095750-AD15-46d8-BF32-C0789F7E6A32},screenwise-prod@google.com,{91aa5abe-9de4-4347-b7b5-322c38dd9271},secureLogin@blueimp.net,ich@maltegoetz.de,come.back.block.image.from@cat-in-136.blogspot.com,{7b1bf0b6-a1b9-42b0-b75d-252036438bdc},s3crypto@data,{1e0fd655-5aea-4b4c-a583-f76ef1e3af9c},akahuku.fx.sp@toshiakisp.github.io,{aff87fa2-a58e-4edd-b852-0a20203c1e17},{1018e4d6-728f-4b20-ad56-37578a4de76b},rehostimage@engy.us,lazarus@interclue.com,{b2e69492-2358-071a-7056-24ad0c3defb1},flashstopper@byo.co.il,{e4a8a97b-f2ed-450b-b12d-ee082ba24781},jid1-f3mYMbCpz2AZYl@jetpack,{8c550e28-88c9-4764-bb52-aa489cf2efcd},{37fa1426-b82d-11db-8314-0800200c9a66},{ac2cfa60-bc96-11e0-962b-0800200c9a66},igetter@presenta.net,killspinners@byo.co.il,abhere2@moztw.org,{fc6339b8-9581-4fc7-b824-dffcb091fcb7},wampi@wink.su,backtrack@byalexv.co.uk,Gladiator_X@mail.ru,{73a6fe31-595d-460b-a920-fcc0f8843232},{46551EC9-40F0-4e47-8E18-8E5CF550CFB8},acewebextension_unlisted@acestream.org,@screen_maker,yasearch@yandex.ru,sp@avast.com,s3google@translator,igetterextension@presenta.net,{C1A2A613-35F1-4FCF-B27F-2840527B6556},screenwise-testing@google.com,helper-sig@savefrom.net,ImageSaver@Merci.chao,proxtube@abz.agency,wrc@avast.com,{9AA46F4F-4DC7-4c06-97AF-5035170634FE},jid1-CikLKKPVkw6ipw@jetpack,artur.dubovoy@gmail.com,nlgfeb@nlgfeb.ext,{A065A84F-95B6-433A-A0C8-4C040B77CE8A},fdm_ffext@freedownloadmanager.org");

// Enable e10s hang monitoring (slow script checking and plugin hang
// detection).
pref("dom.ipc.processHangMonitor", true);

#ifdef DEBUG
// Don't report hangs in DEBUG builds. They're too slow and often a
// debugger is attached.
pref("dom.ipc.reportProcessHangs", false);
#else
pref("dom.ipc.reportProcessHangs", true);
#endif

// Don't limit how many nodes we care about on desktop:
pref("reader.parse-node-limit", 0);

// On desktop, we want the URLs to be included here for ease of debugging,
// and because (normally) these errors are not persisted anywhere.
pref("reader.errors.includeURLs", true);

pref("dom.serviceWorkers.enabled", true);

// Enable Push API.
pref("dom.push.enabled", true);

// These are the thumbnail width/height set in about:newtab.
// If you change this, ENSURE IT IS THE SAME SIZE SET
// by about:newtab. These values are in CSS pixels.
pref("toolkit.pageThumbs.minWidth", 280);
pref("toolkit.pageThumbs.minHeight", 190);

// Enable speech synthesis
pref("media.webspeech.synth.enabled", true);

pref("browser.esedbreader.loglevel", "Error");

pref("browser.laterrun.enabled", false);

pref("dom.ipc.processPrelaunch.enabled", true);

pref("browser.migrate.automigrate.enabled", false);
// 4 here means the suggestion notification will be automatically
// hidden the 4th day, so it will actually be shown on 3 different days.
pref("browser.migrate.automigrate.daysToOfferUndo", 4);
pref("browser.migrate.automigrate.ui.enabled", true);
pref("browser.migrate.automigrate.inpage.ui.enabled", false);

// See comments in bug 1340115 on how we got to these numbers.
pref("browser.migrate.chrome.history.limit", 2000);
pref("browser.migrate.chrome.history.maxAgeInDays", 180);

// Enable browser frames for use on desktop.  Only exposed to chrome callers.
pref("dom.mozBrowserFramesEnabled", true);

pref("extensions.pocket.enabled", true);

pref("signon.schemeUpgrades", true);

// Enable the "Simplify Page" feature in Print Preview. This feature
// is disabled by default in toolkit.
pref("print.use_simplify_page", true);

// Space separated list of URLS that are allowed to send objects (instead of
// only strings) through webchannels. This list is duplicated in mobile/android/app/mobile.js
pref("webchannel.allowObject.urlWhitelist", "https://content.cdn.mozilla.net https://input.mozilla.org https://support.mozilla.org https://install.mozilla.org");

// Whether or not the browser should scan for unsubmitted
// crash reports, and then show a notification for submitting
// those reports.
#ifdef NIGHTLY_BUILD
pref("browser.crashReports.unsubmittedCheck.enabled", true);
#else
pref("browser.crashReports.unsubmittedCheck.enabled", false);
#endif

// chancesUntilSuppress is how many times we'll show the unsubmitted
// crash report notification across different days and shutdown
// without a user choice before we suppress the notification for
// some number of days.
pref("browser.crashReports.unsubmittedCheck.chancesUntilSuppress", 4);
pref("browser.crashReports.unsubmittedCheck.autoSubmit2", false);

// Preferences for the form autofill system extension
// The truthy values of "extensions.formautofill.available" are "on" and "detect",
// any other value means autofill isn't available.
// "detect" means it's enabled if conditions defined in the extension are met.
#ifdef NIGHTLY_BUILD
pref("extensions.formautofill.available", "on");
pref("extensions.formautofill.creditCards.available", true);
#else
pref("extensions.formautofill.available", "detect");
pref("extensions.formautofill.creditCards.available", false);
#endif
pref("extensions.formautofill.addresses.enabled", true);
pref("extensions.formautofill.creditCards.enabled", true);
// Pref for shield/heartbeat to recognize users who have used Credit Card
// Autofill. The valid values can be:
// 0: none
// 1: submitted a manually-filled credit card form (but didn't see the doorhanger
//    because of a duplicate profile in the storage)
// 2: saw the doorhanger
// 3: submitted an autofill'ed credit card form
pref("extensions.formautofill.creditCards.used", 0);
pref("extensions.formautofill.firstTimeUse", true);
pref("extensions.formautofill.heuristics.enabled", true);
pref("extensions.formautofill.section.enabled", true);
pref("extensions.formautofill.loglevel", "Warn");

#ifdef NIGHTLY_BUILD
// Comma separated list of countries Form Autofill supports.
// This affects feature availability and the address edit form country picker.
pref("extensions.formautofill.supportedCountries", "US,CA,DE");
pref("extensions.formautofill.supportRTL", true);
#else
pref("extensions.formautofill.supportedCountries", "US");
pref("extensions.formautofill.supportRTL", false);
#endif

// Whether or not to restore a session with lazy-browser tabs.
pref("browser.sessionstore.restore_tabs_lazily", true);

pref("browser.suppress_first_window_animation", true);

// Preferences for Photon onboarding system extension
pref("browser.onboarding.enabled", true);
// Mark this as an upgraded profile so we don't offer the initial new user onboarding tour.
pref("browser.onboarding.tourset-version", 2);
pref("browser.onboarding.state", "default");
// On the Activity-Stream page, the snippet's position overlaps with our notification.
// So use `browser.onboarding.notification.finished` to let the AS page know
// if our notification is finished and safe to show their snippet.
pref("browser.onboarding.notification.finished", false);
pref("browser.onboarding.notification.mute-duration-on-first-session-ms", 300000); // 5 mins
pref("browser.onboarding.notification.max-life-time-per-tour-ms", 432000000); // 5 days
pref("browser.onboarding.notification.max-life-time-all-tours-ms", 1209600000); // 14 days
pref("browser.onboarding.notification.max-prompt-count-per-tour", 8);
pref("browser.onboarding.newtour", "performance,private,screenshots,addons,customize,default");
pref("browser.onboarding.updatetour", "performance,library,screenshots,singlesearch,customize,sync");

// Preference that allows individual users to disable Screenshots.
pref("extensions.screenshots.disabled", false);
// Preference that allows individual users to leave Screenshots enabled, but
// disable uploading to the server.
pref("extensions.screenshots.upload-disabled", false);

// Preferences for BrowserErrorReporter.jsm
// Only collect errors on Nightly, and specifically not local builds
#if defined(NIGHTLY_BUILD) && MOZ_UPDATE_CHANNEL != default
pref("browser.chrome.errorReporter.enabled", true);
#else
pref("browser.chrome.errorReporter.enabled", false);
#endif
pref("browser.chrome.errorReporter.sampleRate", "0.001");
pref("browser.chrome.errorReporter.publicKey", "c709cb7a2c0b4f0882fcc84a5af161ec");
pref("browser.chrome.errorReporter.projectId", "339");
pref("browser.chrome.errorReporter.submitUrl", "https://sentry.prod.mozaws.net/api/339/store/");
pref("browser.chrome.errorReporter.logLevel", "Error");

// URL for Learn More link for browser error logging in preferences
pref("browser.chrome.errorReporter.infoURL",
     "https://support.mozilla.org/1/firefox/%VERSION%/%OS%/%LOCALE%/nightly-error-collection");

#ifdef EARLY_BETA_OR_EARLIER
pref("browser.policies.enabled", true);
#endif

// Normandy client preferences
pref("app.normandy.api_url", "https://normandy.cdn.mozilla.net/api/v1");
pref("app.normandy.dev_mode", false);
pref("app.normandy.enabled", true);
pref("app.normandy.logging.level", 50); // Warn
pref("app.normandy.run_interval_seconds", 86400); // 24 hours
pref("app.normandy.shieldLearnMoreUrl", "https://support.mozilla.org/1/firefox/%VERSION%/%OS%/%LOCALE%/shield");
#ifdef MOZ_DATA_REPORTING
pref("app.shield.optoutstudies.enabled", true);
#else
pref("app.shield.optoutstudies.enabled", false);
#endif<|MERGE_RESOLUTION|>--- conflicted
+++ resolved
@@ -1261,24 +1261,6 @@
 // anything in activity stream. bug 1443646 covers dealing with this.
 pref("browser.newtabpage.enabled", true);
 
-<<<<<<< HEAD
-=======
-// Toggles the directory tiles content of 'about:newtab'.
-pref("browser.newtabpage.enhanced", true, sticky);
-
-// enables Activity Stream inspired layout
-pref("browser.newtabpage.compact", false);
-
-// enables showing basic placeholders for missing thumbnails
-pref("browser.newtabpage.thumbnailPlaceholder", false);
-
-// number of rows of newtab grid
-pref("browser.newtabpage.rows", 3);
-
-// number of columns of newtab grid
-pref("browser.newtabpage.columns", 5);
-
->>>>>>> 33cc9e03
 // Activity Stream prefs that control to which page to redirect
 pref("browser.newtabpage.activity-stream.prerender", true);
 #ifndef RELEASE_OR_BETA
