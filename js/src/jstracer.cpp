--- conflicted
+++ resolved
@@ -882,87 +882,6 @@
     return true;
 }
 
-<<<<<<< HEAD
-/* Switch from one global frame to another. */
-bool
-SwitchNativeGlobalFrame(JSContext* cx,
-                        unsigned from_ngslots, uint16* from_gslots,
-                        uint8* from_mp, double* from_np,
-                        unsigned to_ngslots, uint16* to_gslots,
-                        uint8* to_mp, double* to_np)
-{
-    JSObject* globalObj = JS_GetGlobalForObject(cx, cx->fp->scopeChain);
-    uint16* from_gslots_stop = from_gslots + from_ngslots;
-    uint16* to_gslots_stop = to_gslots + to_ngslots;
-
-    /* we have to delay the write back of at most from_ngslots doubles */
-    struct ds {
-        jsval* vp;
-        double d;
-    };
-    ds* write_buffer_base = (ds*) alloca(sizeof(ds) * from_ngslots);
-    ds* write_buffer = write_buffer_base;
-    while (from_gslots < from_gslots_stop && to_gslots < to_gslots_stop) {
-        uint16 from_slot = *from_gslots;
-        uint16 to_slot = *to_gslots;
-        if (from_slot == to_slot) {
-            /* both have this slot */
-            *to_np++ = *from_np++;
-            ++from_gslots, ++from_mp;
-            ++to_gslots, ++to_mp;
-        } else if (from_slot < to_slot) {
-            /* from frame doesn't have this slot, write it back to the global object */
-            if (*from_mp == JSVAL_DOUBLE) {
-                write_buffer->vp = &STOBJ_GET_SLOT(globalObj, from_slot);
-                write_buffer->d = *from_np;
-                ++write_buffer;
-            } else {
-                if (!NativeToValue(cx, STOBJ_GET_SLOT(globalObj, from_slot), *from_mp, from_np))
-                    return false;
-            }
-            ++from_gslots; ++from_mp; ++from_np;
-        } else {
-            /* to frame doesn't have this slot, read it from the global object */
-            if (!ValueToNative(STOBJ_GET_SLOT(globalObj, to_slot), *to_mp, to_np))
-                return false;
-            ++to_gslots; ++to_mp; ++to_np;
-        }
-    }
-
-    while (from_gslots < from_gslots_stop) {
-        unsigned from_slot = *from_gslots;
-        /* from frame doesn't have this slot, write it back to the global object */
-        if (*from_mp == JSVAL_DOUBLE) {
-            write_buffer->vp = &STOBJ_GET_SLOT(globalObj, from_slot);
-            write_buffer->d = *from_np;
-            ++write_buffer;
-        } else {
-            if (!NativeToValue(cx, STOBJ_GET_SLOT(globalObj, from_slot), *from_mp, from_np))
-                return false;
-        }
-        ++from_gslots; ++from_mp; ++from_np;
-    }
-
-    while (to_gslots < to_gslots_stop) {
-        /* to frame doesn't have this slot, read it from the global object */
-        if (!ValueToNative(STOBJ_GET_SLOT(globalObj, *to_gslots++), *to_mp, to_np))
-            return false;
-        ++to_gslots; ++to_mp; ++to_np;
-    }
-
-    /* all objects and strings have been rooted, its safe to write back doubles now */
-    while (write_buffer > write_buffer_base) {
-        if (!js_NewDoubleInRootedValue(cx, write_buffer->d, write_buffer->vp))
-            return false;
-        --write_buffer;
-    }
-
-    /* we successfully switched to a new global frame */
-    return true;
-}
-
-=======
->>>>>>> 3f20e807
 /* Emit load instructions onto the trace that read the initial stack state. */
 void
 TraceRecorder::import(LIns* base, ptrdiff_t offset, jsval* p, uint8& t,
