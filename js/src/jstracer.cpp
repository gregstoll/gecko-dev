--- conflicted
+++ resolved
@@ -3933,18 +3933,12 @@
     if (stateval == JSVAL_ZERO)
         goto done;
 
-<<<<<<< HEAD
     LIns* state_ins; 
-    LIns* cursor_ins; 
+    LIns* cursor_ins;
 
     state_ins = lir->ins2(LIR_and, stateval_ins, lir->insImmPtr((void*) ~jsval(3)));
     cursor_ins = lir->insLoadi(state_ins, offsetof(JSNativeEnumerator, cursor));
-    guard(false, addName(lir->ins_eq0(cursor_ins), "guard(ne->cursor != 0)"));
-=======
-    LIns* state_ins = lir->ins2(LIR_and, stateval_ins, lir->insImmPtr((void*) ~jsval(3)));
-    LIns* cursor_ins = lir->insLoadi(state_ins, offsetof(JSNativeEnumerator, cursor));
     guard(false, addName(lir->ins_eq0(cursor_ins), "guard(ne->cursor != 0)"), MISMATCH_EXIT);
->>>>>>> 8ad97f0c
 
     JSNativeEnumerator* ne;
 
