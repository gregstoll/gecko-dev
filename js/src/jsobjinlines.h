/* -*- Mode: C; tab-width: 8; indent-tabs-mode: nil; c-basic-offset: 4 -*-
 * vim: set ts=8 sw=4 et tw=99:
 *
 * ***** BEGIN LICENSE BLOCK *****
 * Version: MPL 1.1/GPL 2.0/LGPL 2.1
 *
 * The contents of this file are subject to the Mozilla Public License Version
 * 1.1 (the "License"); you may not use this file except in compliance with
 * the License. You may obtain a copy of the License at
 * http://www.mozilla.org/MPL/
 *
 * Software distributed under the License is distributed on an "AS IS" basis,
 * WITHOUT WARRANTY OF ANY KIND, either express or implied. See the License
 * for the specific language governing rights and limitations under the
 * License.
 *
 * The Original Code is Mozilla Communicator client code, released
 * March 31, 1998.
 *
 * The Initial Developer of the Original Code is
 * Netscape Communications Corporation.
 * Portions created by the Initial Developer are Copyright (C) 1998
 * the Initial Developer. All Rights Reserved.
 *
 * Contributor(s):
 *
 * Alternatively, the contents of this file may be used under the terms of
 * either of the GNU General Public License Version 2 or later (the "GPL"),
 * or the GNU Lesser General Public License Version 2.1 or later (the "LGPL"),
 * in which case the provisions of the GPL or the LGPL are applicable instead
 * of those above. If you wish to allow use of your version of this file only
 * under the terms of either the GPL or the LGPL, and not to allow others to
 * use your version of this file under the terms of the MPL, indicate your
 * decision by deleting the provisions above and replace them with the notice
 * and other provisions required by the GPL or the LGPL. If you do not delete
 * the provisions above, a recipient may use your version of this file under
 * the terms of any one of the MPL, the GPL or the LGPL.
 *
 * ***** END LICENSE BLOCK ***** */

#ifndef jsobjinlines_h___
#define jsobjinlines_h___

#include <new>
#include "jsarray.h"
#include "jsdate.h"
#include "jsfun.h"
#include "jsiter.h"
#include "jslock.h"
#include "jsobj.h"
#include "jsprobes.h"
#include "jspropertytree.h"
#include "jsproxy.h"
#include "jsscope.h"
#include "jsstaticcheck.h"
#include "jsxml.h"

/* Headers included for inline implementations used by this header. */
#include "jsbool.h"
#include "jscntxt.h"
#include "jsnum.h"
<<<<<<< HEAD
#include "jsinferinlines.h"
#include "jsscopeinlines.h"
=======
#include "jsscriptinlines.h"
>>>>>>> 005351ed
#include "jsstr.h"

#include "jsfuninlines.h"
#include "jsgcinlines.h"
#include "jsprobes.h"
#include "jsscopeinlines.h"

inline bool
JSObject::preventExtensions(JSContext *cx, js::AutoIdVector *props)
{
    JS_ASSERT(isExtensible());

    if (js::FixOp fix = getOps()->fix) {
        bool success;
        if (!fix(cx, this, &success, props))
            return false;
        if (!success) {
            JS_ReportErrorNumber(cx, js_GetErrorMessage, NULL, JSMSG_CANT_CHANGE_EXTENSIBILITY);
            return false;
        }
    } else {
        if (!GetPropertyNames(cx, this, JSITER_HIDDEN | JSITER_OWNONLY, props))
            return false;
    }

    if (isNative())
        extensibleShapeChange(cx);

    flags |= NOT_EXTENSIBLE;
    return true;
}

inline bool
JSObject::brand(JSContext *cx)
{
    JS_ASSERT(!generic());
    JS_ASSERT(!branded());
    JS_ASSERT(isNative());
    generateOwnShape(cx);
    if (js_IsPropertyCacheDisabled(cx))  // check for rt->shapeGen overflow
        return false;
    flags |= BRANDED;
    return true;
}

inline bool
JSObject::unbrand(JSContext *cx)
{
    JS_ASSERT(isNative());
    if (branded()) {
        generateOwnShape(cx);
        if (js_IsPropertyCacheDisabled(cx))  // check for rt->shapeGen overflow
            return false;
        flags &= ~BRANDED;
    }
    setGeneric();
    return true;
}

inline JSBool
JSObject::deleteProperty(JSContext *cx, jsid id, js::Value *rval, JSBool strict)
{
    cx->addTypePropertyId(getType(), id, js::types::TYPE_UNDEFINED);
    js::DeleteIdOp op = getOps()->deleteProperty;
    return (op ? op : js_DeleteProperty)(cx, this, id, rval, strict);
}

inline void
JSObject::syncSpecialEquality()
{
    if (clasp->ext.equality) {
        flags |= JSObject::HAS_EQUALITY;
        JS_ASSERT(getType()->hasSpecialEquality);
    }
}

inline void
JSObject::trace(JSTracer *trc)
{
    if (!isNative())
        return;

    JSContext *cx = trc->context;
    js::Shape *shape = lastProp;

    if (IS_GC_MARKING_TRACER(trc) && cx->runtime->gcRegenShapes) {
        /*
         * Either this object has its own shape, which must be regenerated, or
         * it must have the same shape as lastProp.
         */
        if (!shape->hasRegenFlag()) {
            shape->shape = js_RegenerateShapeForGC(cx->runtime);
            shape->setRegenFlag();
        }

        uint32 newShape = shape->shape;
        if (hasOwnShape()) {
            newShape = js_RegenerateShapeForGC(cx->runtime);
            JS_ASSERT(newShape != shape->shape);
        }
        objShape = newShape;
    }

    /* Trace our property tree or dictionary ancestor line. */
    do {
        shape->trace(trc);
    } while ((shape = shape->parent) != NULL && !shape->marked());
}

inline void
JSObject::finalize(JSContext *cx)
{
    /* Cope with stillborn objects that have no map. */
    if (!map)
        return;

    /* Finalize obj first, in case it needs map and slots. */
    js::Class *clasp = getClass();
    if (clasp->finalize)
        clasp->finalize(cx, this);

    js::Probes::finalizeObject(this);

    finish(cx);
}

/* 
 * Initializer for Call objects for functions and eval frames. Set class,
 * parent, map, and shape, and allocate slots.
 */
inline void
JSObject::initCall(JSContext *cx, const js::Bindings *bindings, JSObject *parent)
{
    init(cx, &js_CallClass, NULL, parent, NULL, false);
    map = bindings->lastShape();

    /*
     * If |bindings| is for a function that has extensible parents, that means
     * its Call should have its own shape; see js::Bindings::extensibleParents.
     */
    if (bindings->extensibleParents())
        setOwnShape(js_GenerateShape(cx));
    else
        objShape = map->shape;
}

/*
 * Initializer for cloned block objects. Set class, prototype, frame, map, and
 * shape.
 */
inline void
JSObject::initClonedBlock(JSContext *cx, JSObject *proto, JSStackFrame *frame)
{
    init(cx, &js_BlockClass, proto, NULL, frame, false);

    /* Cloned blocks copy their prototype's map; it had better be shareable. */
    JS_ASSERT(!proto->inDictionaryMode() || proto->lastProp->frozen());
    map = proto->map;

    /*
     * If the prototype has its own shape, that means the clone should, too; see
     * js::Bindings::extensibleParents.
     */
    if (proto->hasOwnShape())
        setOwnShape(js_GenerateShape(cx));
    else
        objShape = map->shape;
}

/* 
 * Mark a compile-time block as OWN_SHAPE, indicating that its run-time clones
 * also need unique shapes. See js::Bindings::extensibleParents.
 */
inline void
JSObject::setBlockOwnShape(JSContext *cx) {
    JS_ASSERT(isStaticBlock());
    setOwnShape(js_GenerateShape(cx));
}

/*
 * Property read barrier for deferred cloning of compiler-created function
 * objects optimized as typically non-escaping, ad-hoc methods in obj.
 */
inline const js::Shape *
JSObject::methodReadBarrier(JSContext *cx, const js::Shape &shape, js::Value *vp)
{
    JS_ASSERT(canHaveMethodBarrier());
    JS_ASSERT(hasMethodBarrier());
    JS_ASSERT(nativeContains(shape));
    JS_ASSERT(shape.isMethod());
    JS_ASSERT(&shape.methodObject() == &vp->toObject());
    JS_ASSERT(shape.writable());
    JS_ASSERT(shape.slot != SHAPE_INVALID_SLOT);
    JS_ASSERT(shape.hasDefaultSetter() || shape.setterOp() == js_watch_set);
    JS_ASSERT(!isGlobal());  /* i.e. we are not changing the global shape */

    JSObject *funobj = &vp->toObject();
    JSFunction *fun = funobj->getFunctionPrivate();
    JS_ASSERT(fun == funobj);
    JS_ASSERT(FUN_NULL_CLOSURE(fun));

    funobj = CloneFunctionObject(cx, fun, funobj->getParent());
    if (!funobj)
        return NULL;
    funobj->setMethodObj(*this);

    /*
     * Replace the method property with an ordinary data property. This is
     * equivalent to this->setProperty(cx, shape.id, vp) except that any
     * watchpoint on the property is not triggered.
     */
    uint32 slot = shape.slot;
    const js::Shape *newshape = methodShapeChange(cx, shape);
    if (!newshape)
        return NULL;
    JS_ASSERT(!newshape->isMethod());
    JS_ASSERT(newshape->slot == slot);
    vp->setObject(*funobj);
    nativeSetSlot(slot, *vp);

#ifdef DEBUG
    if (cx->runtime->functionMeterFilename) {
        JS_FUNCTION_METER(cx, mreadbarrier);

        typedef JSRuntime::FunctionCountMap HM;
        HM &h = cx->runtime->methodReadBarrierCountMap;
        HM::AddPtr p = h.lookupForAdd(fun);
        if (!p) {
            h.add(p, fun, 1);
        } else {
            JS_ASSERT(p->key == fun);
            ++p->value;
        }
    }
#endif
    return newshape;
}

static JS_ALWAYS_INLINE bool
ChangesMethodValue(const js::Value &prev, const js::Value &v)
{
    JSObject *prevObj;
    return prev.isObject() && (prevObj = &prev.toObject())->isFunction() &&
           (!v.isObject() || &v.toObject() != prevObj);
}

inline const js::Shape *
JSObject::methodWriteBarrier(JSContext *cx, const js::Shape &shape, const js::Value &v)
{
    if (brandedOrHasMethodBarrier() && shape.slot != SHAPE_INVALID_SLOT) {
        const js::Value &prev = nativeGetSlot(shape.slot);

        if (ChangesMethodValue(prev, v)) {
            JS_FUNCTION_METER(cx, mwritebarrier);
            return methodShapeChange(cx, shape);
        }
    }
    return &shape;
}

inline bool
JSObject::methodWriteBarrier(JSContext *cx, uint32 slot, const js::Value &v)
{
    if (brandedOrHasMethodBarrier()) {
        const js::Value &prev = nativeGetSlot(slot);

        if (ChangesMethodValue(prev, v)) {
            JS_FUNCTION_METER(cx, mwslotbarrier);
            return methodShapeChange(cx, slot);
        }
    }
    return true;
}

inline bool
JSObject::ensureClassReservedSlots(JSContext *cx)
{
    return !nativeEmpty() || ensureClassReservedSlotsForEmptyObject(cx);
}

inline js::Value
JSObject::getReservedSlot(uintN index) const
{
    return (index < numSlots()) ? getSlot(index) : js::UndefinedValue();
}

inline bool
JSObject::canHaveMethodBarrier() const
{
    return isObject() || isFunction() || isPrimitive() || isDate();
}

inline bool
JSObject::isPrimitive() const
{
    return isNumber() || isString() || isBoolean();
}

inline const js::Value &
JSObject::getPrimitiveThis() const
{
    JS_ASSERT(isPrimitive());
    return getSlot(JSSLOT_PRIMITIVE_THIS);
}

inline void
JSObject::setPrimitiveThis(const js::Value &pthis)
{
    JS_ASSERT(isPrimitive());
    setSlot(JSSLOT_PRIMITIVE_THIS, pthis);
}

inline /* gc::FinalizeKind */ unsigned
JSObject::finalizeKind() const
{
    return js::gc::FinalizeKind(arena()->header()->thingKind);
}

inline size_t
JSObject::numFixedSlots() const
{
    if (isFunction())
        return JSObject::FUN_CLASS_RESERVED_SLOTS;
    if (!hasSlotsArray())
        return capacity;
    return js::gc::GetGCKindSlots(js::gc::FinalizeKind(finalizeKind()));
}

inline size_t
JSObject::slotsAndStructSize(uint32 nslots) const
{
    bool isFun = isFunction() && this == (JSObject*) getPrivate();

    int ndslots = hasSlotsArray() ? nslots : 0;
    int nfslots = isFun ? 0 : numFixedSlots();

    return sizeof(js::Value) * (ndslots + nfslots)
           + isFun ? sizeof(JSFunction) : sizeof(JSObject);
}

inline uint32
JSObject::getArrayLength() const
{
    JS_ASSERT(isArray());
    return (uint32)(size_t) getPrivate();
}

inline bool
JSObject::setArrayLength(JSContext *cx, uint32 length)
{
    JS_ASSERT(isArray());

    if (length > INT32_MAX &&
        !cx->addTypePropertyId(getType(), ATOM_TO_JSID(cx->runtime->atomState.lengthAtom),
                               js::types::TYPE_DOUBLE)) {
        return false;
    }

    setPrivate((void*) length);
    return true;
}

inline void
JSObject::setDenseArrayLength(uint32 length)
{
    /* Variant of setArrayLength for use on dense arrays where the length cannot overflow int32. */
    JS_ASSERT(isDenseArray());
    JS_ASSERT(length <= INT32_MAX);
    setPrivate((void*) length);
}

inline uint32
JSObject::getDenseArrayCapacity()
{
    JS_ASSERT(isDenseArray());
    return numSlots();
}

inline js::Value*
JSObject::getDenseArrayElements()
{
    JS_ASSERT(isDenseArray());
    return getSlots();
}

inline const js::Value &
JSObject::getDenseArrayElement(uintN idx)
{
    JS_ASSERT(isDenseArray() && idx < getDenseArrayInitializedLength());
    return getSlot(idx);
}

inline js::Value *
JSObject::addressOfDenseArrayElement(uintN idx)
{
    JS_ASSERT(isDenseArray());
    return &getSlotRef(idx);
}

inline void
JSObject::setDenseArrayElement(uintN idx, const js::Value &val)
{
    JS_ASSERT(isDenseArray() && idx < getDenseArrayInitializedLength());
    setSlot(idx, val);
}

inline void
JSObject::shrinkDenseArrayElements(JSContext *cx, uintN cap)
{
    JS_ASSERT(isDenseArray());
    shrinkSlots(cx, cap);
}

inline void
JSObject::setArgsLength(uint32 argc)
{
    JS_ASSERT(isArguments());
    JS_ASSERT(argc <= JS_ARGS_LENGTH_MAX);
    JS_ASSERT(UINT32_MAX > (uint64(argc) << ARGS_PACKED_BITS_COUNT));
    getSlotRef(JSSLOT_ARGS_LENGTH).setInt32(argc << ARGS_PACKED_BITS_COUNT);
    JS_ASSERT(!isArgsLengthOverridden());
}

inline uint32
JSObject::getArgsInitialLength() const
{
    JS_ASSERT(isArguments());
    uint32 argc = uint32(getSlot(JSSLOT_ARGS_LENGTH).toInt32()) >> ARGS_PACKED_BITS_COUNT;
    JS_ASSERT(argc <= JS_ARGS_LENGTH_MAX);
    return argc;
}

inline void
JSObject::setArgsLengthOverridden()
{
    JS_ASSERT(isArguments());
    getSlotRef(JSSLOT_ARGS_LENGTH).getInt32Ref() |= ARGS_LENGTH_OVERRIDDEN_BIT;
}

inline bool
JSObject::isArgsLengthOverridden() const
{
    JS_ASSERT(isArguments());
    const js::Value &v = getSlot(JSSLOT_ARGS_LENGTH);
    return v.toInt32() & ARGS_LENGTH_OVERRIDDEN_BIT;
}

inline js::ArgumentsData *
JSObject::getArgsData() const
{
    JS_ASSERT(isArguments());
    return (js::ArgumentsData *) getSlot(JSSLOT_ARGS_DATA).toPrivate();
}

inline void
JSObject::setArgsData(js::ArgumentsData *data)
{
    JS_ASSERT(isArguments());
    getSlotRef(JSSLOT_ARGS_DATA).setPrivate(data);
}

inline const js::Value &
JSObject::getArgsCallee() const
{
    return getArgsData()->callee;
}

inline void
JSObject::setArgsCallee(const js::Value &callee)
{
    getArgsData()->callee = callee;
}

inline const js::Value &
JSObject::getArgsElement(uint32 i) const
{
    JS_ASSERT(isArguments());
    JS_ASSERT(i < getArgsInitialLength());
    return getArgsData()->slots[i];
}

inline js::Value *
JSObject::getArgsElements() const
{
    JS_ASSERT(isArguments());
    return getArgsData()->slots;
}

inline js::Value *
JSObject::addressOfArgsElement(uint32 i)
{
    JS_ASSERT(isArguments());
    JS_ASSERT(i < getArgsInitialLength());
    return &getArgsData()->slots[i];
}

inline void
JSObject::setArgsElement(uint32 i, const js::Value &v)
{
    JS_ASSERT(isArguments());
    JS_ASSERT(i < getArgsInitialLength());
    getArgsData()->slots[i] = v;
}

inline bool
JSObject::callIsForEval() const
{
    JS_ASSERT(isCall());
    JS_ASSERT(getSlot(JSSLOT_CALL_CALLEE).isObjectOrNull());
    JS_ASSERT_IF(getSlot(JSSLOT_CALL_CALLEE).isObject(),
                 getSlot(JSSLOT_CALL_CALLEE).toObject().isFunction());
    return getSlot(JSSLOT_CALL_CALLEE).isNull();
}

inline JSStackFrame *
JSObject::maybeCallObjStackFrame() const
{
    JS_ASSERT(isCall());
    return reinterpret_cast<JSStackFrame *>(getPrivate());
}

inline void
JSObject::setCallObjCallee(JSObject *callee)
{
    JS_ASSERT(isCall());
    JS_ASSERT_IF(callee, callee->isFunction());
    return getSlotRef(JSSLOT_CALL_CALLEE).setObjectOrNull(callee);
}

inline JSObject *
JSObject::getCallObjCallee() const
{
    JS_ASSERT(isCall());
    return getSlot(JSSLOT_CALL_CALLEE).toObjectOrNull();
}

inline JSFunction *
JSObject::getCallObjCalleeFunction() const
{
    JS_ASSERT(isCall());
    return getSlot(JSSLOT_CALL_CALLEE).toObject().getFunctionPrivate();
}

inline const js::Value &
JSObject::getCallObjArguments() const
{
    JS_ASSERT(isCall());
    JS_ASSERT(!callIsForEval());
    return getSlot(JSSLOT_CALL_ARGUMENTS);
}

inline void
JSObject::setCallObjArguments(const js::Value &v)
{
    JS_ASSERT(isCall());
    JS_ASSERT(!callIsForEval());
    setSlot(JSSLOT_CALL_ARGUMENTS, v);
}

inline const js::Value &
JSObject::callObjArg(uintN i) const
{
    JS_ASSERT(isCall());
    JS_ASSERT(i < getCallObjCalleeFunction()->nargs);
    return getSlot(JSObject::CALL_RESERVED_SLOTS + i);
}

inline js::Value &
JSObject::callObjArg(uintN i)
{
    JS_ASSERT(isCall());
    JS_ASSERT(i < getCallObjCalleeFunction()->nargs);
    return getSlotRef(JSObject::CALL_RESERVED_SLOTS + i);
}

inline const js::Value &
JSObject::callObjVar(uintN i) const
{
    JSFunction *fun = getCallObjCalleeFunction();
    JS_ASSERT(fun->nargs == fun->script()->bindings.countArgs());
    JS_ASSERT(i < fun->script()->bindings.countVars());
    return getSlot(JSObject::CALL_RESERVED_SLOTS + fun->nargs + i);
}

inline js::Value &
JSObject::callObjVar(uintN i)
{
    JSFunction *fun = getCallObjCalleeFunction();
    JS_ASSERT(fun->nargs == fun->script()->bindings.countArgs());
    JS_ASSERT(i < fun->script()->bindings.countVars());
    return getSlotRef(JSObject::CALL_RESERVED_SLOTS + fun->nargs + i);
}

inline const js::Value &
JSObject::getDateUTCTime() const
{
    JS_ASSERT(isDate());
    return getSlot(JSSLOT_DATE_UTC_TIME);
}

inline void 
JSObject::setDateUTCTime(const js::Value &time)
{
    JS_ASSERT(isDate());
    setSlot(JSSLOT_DATE_UTC_TIME, time);
}

inline js::Value *
JSObject::getFlatClosureUpvars() const
{
#ifdef DEBUG
    JSFunction *fun = getFunctionPrivate();
    JS_ASSERT(fun->isFlatClosure());
    JS_ASSERT(fun->script()->bindings.countUpvars() == fun->script()->upvars()->length);
#endif
    return (js::Value *) getSlot(JSSLOT_FLAT_CLOSURE_UPVARS).toPrivate();
}

inline js::Value
JSObject::getFlatClosureUpvar(uint32 i) const
{
    JS_ASSERT(i < getFunctionPrivate()->script()->bindings.countUpvars());
    return getFlatClosureUpvars()[i];
}

inline js::Value &
JSObject::getFlatClosureUpvar(uint32 i)
{
    JS_ASSERT(i < getFunctionPrivate()->script()->bindings.countUpvars());
    return getFlatClosureUpvars()[i];
}

inline void
JSObject::setFlatClosureUpvars(js::Value *upvars)
{
    JS_ASSERT(isFunction());
    JS_ASSERT(FUN_FLAT_CLOSURE(getFunctionPrivate()));
    getSlotRef(JSSLOT_FLAT_CLOSURE_UPVARS).setPrivate(upvars);
}

inline bool
JSObject::hasMethodObj(const JSObject& obj) const
{
    return JSSLOT_FUN_METHOD_OBJ < numSlots() &&
           getSlot(JSSLOT_FUN_METHOD_OBJ).isObject() &&
           &getSlot(JSSLOT_FUN_METHOD_OBJ).toObject() == &obj;
}

inline void
JSObject::setMethodObj(JSObject& obj)
{
    getSlotRef(JSSLOT_FUN_METHOD_OBJ).setObject(obj);
}

inline js::NativeIterator *
JSObject::getNativeIterator() const
{
    return (js::NativeIterator *) getPrivate();
}

inline void
JSObject::setNativeIterator(js::NativeIterator *ni)
{
    setPrivate(ni);
}

inline JSLinearString *
JSObject::getNamePrefix() const
{
    JS_ASSERT(isNamespace() || isQName());
    const js::Value &v = getSlot(JSSLOT_NAME_PREFIX);
    return !v.isUndefined() ? &v.toString()->asLinear() : NULL;
}

inline jsval
JSObject::getNamePrefixVal() const
{
    JS_ASSERT(isNamespace() || isQName());
    return js::Jsvalify(getSlot(JSSLOT_NAME_PREFIX));
}

inline void
JSObject::setNamePrefix(JSLinearString *prefix)
{
    JS_ASSERT(isNamespace() || isQName());
    setSlot(JSSLOT_NAME_PREFIX, prefix ? js::StringValue(prefix) : js::UndefinedValue());
}

inline void
JSObject::clearNamePrefix()
{
    JS_ASSERT(isNamespace() || isQName());
    setSlot(JSSLOT_NAME_PREFIX, js::UndefinedValue());
}

inline JSLinearString *
JSObject::getNameURI() const
{
    JS_ASSERT(isNamespace() || isQName());
    const js::Value &v = getSlot(JSSLOT_NAME_URI);
    return !v.isUndefined() ? &v.toString()->asLinear() : NULL;
}

inline jsval
JSObject::getNameURIVal() const
{
    JS_ASSERT(isNamespace() || isQName());
    return js::Jsvalify(getSlot(JSSLOT_NAME_URI));
}

inline void
JSObject::setNameURI(JSLinearString *uri)
{
    JS_ASSERT(isNamespace() || isQName());
    setSlot(JSSLOT_NAME_URI, uri ? js::StringValue(uri) : js::UndefinedValue());
}

inline jsval
JSObject::getNamespaceDeclared() const
{
    JS_ASSERT(isNamespace());
    return js::Jsvalify(getSlot(JSSLOT_NAMESPACE_DECLARED));
}

inline void
JSObject::setNamespaceDeclared(jsval decl)
{
    JS_ASSERT(isNamespace());
    setSlot(JSSLOT_NAMESPACE_DECLARED, js::Valueify(decl));
}

inline JSLinearString *
JSObject::getQNameLocalName() const
{
    JS_ASSERT(isQName());
    const js::Value &v = getSlot(JSSLOT_QNAME_LOCAL_NAME);
    return !v.isUndefined() ? &v.toString()->asLinear() : NULL;
}

inline jsval
JSObject::getQNameLocalNameVal() const
{
    JS_ASSERT(isQName());
    return js::Jsvalify(getSlot(JSSLOT_QNAME_LOCAL_NAME));
}

inline void
JSObject::setQNameLocalName(JSLinearString *name)
{
    JS_ASSERT(isQName());
    setSlot(JSSLOT_QNAME_LOCAL_NAME, name ? js::StringValue(name) : js::UndefinedValue());
}

inline JSObject *
JSObject::getWithThis() const
{
    return &getSlot(JSSLOT_WITH_THIS).toObject();
}

inline void
JSObject::setWithThis(JSObject *thisp)
{
    getSlotRef(JSSLOT_WITH_THIS).setObject(*thisp);
}

inline js::types::TypeObject *
JSObject::getNewType(JSContext *cx)
{
    if (isDenseArray() && !makeDenseArraySlow(cx))
        return NULL;
    if (!newType)
        makeNewType(cx);
    return newType;
}

inline bool
JSObject::clearType(JSContext *cx)
{
    js::types::TypeObject *newType = cx->getTypeEmpty();
    if (!newType)
        return false;
    type = newType;
    return true;
}

inline void
JSObject::setType(js::types::TypeObject *newType)
{
#ifdef DEBUG
    JS_ASSERT(newType);
    for (JSObject *obj = newType->proto; obj; obj = obj->getProto())
        JS_ASSERT(obj != this);
#endif
    JS_ASSERT_IF(hasSpecialEquality(), newType->hasSpecialEquality);
    type = newType;
}

inline bool
JSObject::setTypeAndUniqueShape(JSContext *cx, js::types::TypeObject *newType)
{
    setType(newType);

    if (!isNative())
        return true;
    JS_ASSERT(nativeEmpty());

    js::Shape *shape = js::EmptyShape::create(cx, getClass());
    if (!shape)
        return false;
    setMap(shape);
    return true;
}

inline bool
JSObject::setTypeAndEmptyShape(JSContext *cx, js::types::TypeObject *newType)
{
    JS_ASSERT(nativeEmpty() && type->canProvideEmptyShape(getClass()));
    setType(newType);

    js::Shape *shape = type->getEmptyShape(cx, getClass(), finalizeKind());
    if (!shape)
        return false;
    setMap(shape);
    return true;
}

inline void
JSObject::setTypeAndShape(js::types::TypeObject *newType, const js::Shape *newShape)
{
    JS_ASSERT(newShape->slot == lastProperty()->slot);
    setType(newType);
    setLastProperty(newShape);
}

inline void
JSObject::init(JSContext *cx, js::Class *aclasp, js::types::TypeObject *type,
               JSObject *parent, void *priv, bool useHoles)
{
    clasp = aclasp;

#ifdef DEBUG
    /*
     * NB: objShape must not be set here; rather, the caller must call setMap
     * or setSharedNonNativeMap after calling init. To defend this requirement
     * we set map to null in DEBUG builds, and set objShape to a value we then
     * assert obj->shape() never returns.
     */
    map = NULL;
    objShape = JSObjectMap::INVALID_SHAPE;
#endif

    privateData = priv;
    slots = fixedSlots();

    /*
     * Fill the fixed slots with undefined if needed.  This object must
     * already have its capacity filled in, as by js_NewGCObject.
     */
    JS_ASSERT(capacity == numFixedSlots());
    JS_ASSERT(useHoles == (aclasp == &js_ArrayClass));
    if (useHoles) {
        initializedLength = 0;
        flags = PACKED_ARRAY;
    } else {
        ClearValueRange(slots, capacity, false);
        newType = NULL;
        flags = 0;
    }

    setType(type);
    setParent(parent);
}

inline void
JSObject::finish(JSContext *cx)
{
#ifdef DEBUG
    if (isNative())
        JS_LOCK_RUNTIME_VOID(cx->runtime, cx->runtime->liveObjectProps -= propertyCount());
#endif
    if (hasSlotsArray())
        freeSlotsArray(cx);
}

inline bool
JSObject::initSharingEmptyShape(JSContext *cx,
                                js::Class *aclasp,
                                js::types::TypeObject *type,
                                JSObject *parent,
                                void *privateValue,
                                /* js::gc::FinalizeKind */ unsigned kind)
{
    init(cx, aclasp, type, parent, privateValue, false);

    JS_ASSERT(!isDenseArray());

    js::EmptyShape *empty = type->getEmptyShape(cx, aclasp, kind);
    if (!empty)
        return false;

    setMap(empty);
    return true;
}

inline void
JSObject::freeSlotsArray(JSContext *cx)
{
    JS_ASSERT(hasSlotsArray());
    cx->free(slots);
}

inline void
JSObject::revertToFixedSlots(JSContext *cx)
{
    JS_ASSERT(hasSlotsArray());
    size_t fixed = numFixedSlots();
    JS_ASSERT(capacity >= fixed);
    memcpy(fixedSlots(), slots, fixed * sizeof(js::Value));
    freeSlotsArray(cx);
    slots = fixedSlots();
    capacity = fixed;
}

inline bool
JSObject::hasProperty(JSContext *cx, jsid id, bool *foundp, uintN flags)
{
    JSObject *pobj;
    JSProperty *prop;
    JSAutoResolveFlags rf(cx, flags);
    if (!lookupProperty(cx, id, &pobj, &prop))
        return false;
    *foundp = !!prop;
    return true;
}

inline bool
JSObject::isCallable()
{
    return isFunction() || getClass()->call;
}

static inline bool
js_IsCallable(const js::Value &v)
{
    return v.isObject() && v.toObject().isCallable();
}

inline bool
JSObject::isStaticBlock() const
{
    return isBlock() && !getProto();
}

inline bool
JSObject::isClonedBlock() const
{
    return isBlock() && !!getProto();
}

inline JSObject *
js_UnwrapWithObject(JSContext *cx, JSObject *withobj)
{
    JS_ASSERT(withobj->getClass() == &js_WithClass);
    return withobj->getProto();
}

namespace js {

class AutoPropDescArrayRooter : private AutoGCRooter
{
  public:
    AutoPropDescArrayRooter(JSContext *cx)
      : AutoGCRooter(cx, DESCRIPTORS), descriptors(cx)
    { }

    PropDesc *append() {
        if (!descriptors.append(PropDesc()))
            return NULL;
        return &descriptors.back();
    }

    PropDesc& operator[](size_t i) {
        JS_ASSERT(i < descriptors.length());
        return descriptors[i];
    }

    friend void AutoGCRooter::trace(JSTracer *trc);

  private:
    PropDescArray descriptors;
};

class AutoPropertyDescriptorRooter : private AutoGCRooter, public PropertyDescriptor
{
  public:
    AutoPropertyDescriptorRooter(JSContext *cx) : AutoGCRooter(cx, DESCRIPTOR) {
        obj = NULL;
        attrs = 0;
        getter = (PropertyOp) NULL;
        setter = (StrictPropertyOp) NULL;
        value.setUndefined();
    }

    AutoPropertyDescriptorRooter(JSContext *cx, PropertyDescriptor *desc)
      : AutoGCRooter(cx, DESCRIPTOR)
    {
        obj = desc->obj;
        attrs = desc->attrs;
        getter = desc->getter;
        setter = desc->setter;
        value = desc->value;
    }

    friend void AutoGCRooter::trace(JSTracer *trc);
};

static inline bool
InitScopeForObject(JSContext* cx, JSObject* obj, js::Class *clasp, js::types::TypeObject *type,
                   gc::FinalizeKind kind)
{
    JS_ASSERT(clasp->isNative());
    JS_ASSERT(type == obj->getType());

    /* Share proto's emptyShape only if obj is similar to proto. */
    js::EmptyShape *empty = NULL;

    uint32 freeslot = JSSLOT_FREE(clasp);
    if (freeslot > obj->numSlots() && !obj->allocSlots(cx, freeslot))
        goto bad;

    if (type && type->canProvideEmptyShape(clasp))
        empty = type->getEmptyShape(cx, clasp, kind);
    else
        empty = js::EmptyShape::create(cx, clasp);
    if (!empty)
        goto bad;

    obj->setMap(empty);
    return true;

  bad:
    /* The GC nulls map initially. It should still be null on error. */
    JS_ASSERT(!obj->map);
    return false;
}

/*
 * Helper optimized for creating a native instance of the given class (not the
 * class's prototype object). Use this in preference to NewObject, but use
 * NewBuiltinClassInstance if you need the default class prototype as proto,
 * and its parent global as parent.
 */
static inline JSObject *
NewNativeClassInstance(JSContext *cx, Class *clasp, JSObject *proto,
                       JSObject *parent, gc::FinalizeKind kind)
{
    JS_ASSERT(proto);
    JS_ASSERT(parent);

    types::TypeObject *type = proto->getNewType(cx);
    if (!type)
        return NULL;

    /*
     * Allocate an object from the GC heap and initialize all its fields before
     * doing any operation that can potentially trigger GC.
     */
    JSObject* obj = js_NewGCObject(cx, kind);

    if (obj) {
        /*
         * Default parent to the parent of the prototype, which was set from
         * the parent of the prototype's constructor.
         */
        bool useHoles = (clasp == &js_ArrayClass);
        obj->init(cx, clasp, type, parent, NULL, useHoles);

        JS_ASSERT(type->canProvideEmptyShape(clasp));
        js::EmptyShape *empty = type->getEmptyShape(cx, clasp, kind);

        if (empty)
            obj->setMap(empty);
        else
            obj = NULL;
    }

    return obj;
}

static inline JSObject *
NewNativeClassInstance(JSContext *cx, Class *clasp, JSObject *proto, JSObject *parent)
{
    gc::FinalizeKind kind = gc::GetGCObjectKind(JSCLASS_RESERVED_SLOTS(clasp));
    return NewNativeClassInstance(cx, clasp, proto, parent, kind);
}

bool
FindClassPrototype(JSContext *cx, JSObject *scope, JSProtoKey protoKey, JSObject **protop,
                   Class *clasp);

/*
 * Helper used to create Boolean, Date, RegExp, etc. instances of built-in
 * classes with class prototypes of the same Class. See, e.g., jsdate.cpp,
 * jsregexp.cpp, and js_PrimitiveToObject in jsobj.cpp. Use this to get the
 * right default proto and parent for clasp in cx.
 */
static inline JSObject *
NewBuiltinClassInstance(JSContext *cx, Class *clasp, gc::FinalizeKind kind)
{
    VOUCH_DOES_NOT_REQUIRE_STACK();

    JSProtoKey protoKey = JSCLASS_CACHED_PROTO_KEY(clasp);
    JS_ASSERT(protoKey != JSProto_Null);

    /* NB: inline-expanded and specialized version of js_GetClassPrototype. */
    JSObject *global;
    if (!cx->hasfp()) {
        global = cx->globalObject;
        OBJ_TO_INNER_OBJECT(cx, global);
        if (!global)
            return NULL;
    } else {
        global = cx->fp()->scopeChain().getGlobal();
    }
    JS_ASSERT(global->isGlobal());

    const Value &v = global->getReservedSlot(JSProto_LIMIT + protoKey);
    JSObject *proto;
    if (v.isObject()) {
        proto = &v.toObject();
        JS_ASSERT(proto->getParent() == global);
    } else {
        if (!FindClassPrototype(cx, global, protoKey, &proto, clasp))
            return NULL;
    }

    return NewNativeClassInstance(cx, clasp, proto, global, kind);
}

static inline JSObject *
NewBuiltinClassInstance(JSContext *cx, Class *clasp)
{
    gc::FinalizeKind kind = gc::GetGCObjectKind(JSCLASS_RESERVED_SLOTS(clasp));
    return NewBuiltinClassInstance(cx, clasp, kind);
}

static inline JSProtoKey
GetClassProtoKey(js::Class *clasp)
{
    JSProtoKey key = JSCLASS_CACHED_PROTO_KEY(clasp);
    if (key != JSProto_Null)
        return key;
    if (clasp->flags & JSCLASS_IS_ANONYMOUS)
        return JSProto_Object;
    return JSProto_Null;
}

namespace WithProto {
    enum e {
        Class = 0,
        Given = 1
    };
}

/*
 * Create an instance of any class, native or not, JSFunction-sized or not.
 *
 * If withProto is 'Class':
 *    If proto is null:
 *      for a built-in class:
 *        use the memoized original value of the class constructor .prototype
 *        property object
 *      else if available
 *        the current value of .prototype
 *      else
 *        Object.prototype.
 *
 *    If parent is null, default it to proto->getParent() if proto is non
 *    null, else to null.
 *
 * If withProto is 'Given':
 *    We allocate an object with exactly the given proto.  A null parent
 *    defaults to proto->getParent() if proto is non-null (else to null).
 *
 * If isFunction is true, return a JSFunction-sized object. If isFunction is
 * false, return a normal object.
 *
 * Note that as a template, there will be lots of instantiations, which means
 * the internals will be specialized based on the template parameters.
 */
static JS_ALWAYS_INLINE bool
FindProto(JSContext *cx, js::Class *clasp, JSObject *parent, JSObject ** proto)
{
    JSProtoKey protoKey = GetClassProtoKey(clasp);
    if (!js_GetClassPrototype(cx, parent, protoKey, proto, clasp))
        return false;
    if (!(*proto) && !js_GetClassPrototype(cx, parent, JSProto_Object, proto))
        return false;

    return true;
}

namespace detail
{
template <bool withProto, bool isFunction>
static JS_ALWAYS_INLINE JSObject *
NewObject(JSContext *cx, js::Class *clasp, JSObject *proto, JSObject *parent,
          gc::FinalizeKind kind)
{
    /* Bootstrap the ur-object, and make it the default prototype object. */
    if (withProto == WithProto::Class && !proto) {
        if (!FindProto(cx, clasp, parent, &proto))
          return NULL;
    }

    types::TypeObject *type = proto ? proto->getNewType(cx) : cx->getTypeEmpty();
    if (!type)
        return NULL;

    /*
     * Allocate an object from the GC heap and initialize all its fields before
     * doing any operation that can potentially trigger GC. Functions have a
     * larger non-standard allocation size.
     *
     * The should be specialized by the template.
     */
    JSObject* obj = isFunction ? js_NewGCFunction(cx) : js_NewGCObject(cx, kind);
    if (!obj)
        goto out;

    /* This needs to match up with the size of JSFunction::data_padding. */
    JS_ASSERT_IF(isFunction, kind == gc::FINALIZE_OBJECT2);

    /*
     * Default parent to the parent of the prototype, which was set from
     * the parent of the prototype's constructor.
     */
    obj->init(cx, clasp, type,
              (!parent && proto) ? proto->getParent() : parent,
              NULL, clasp == &js_ArrayClass);

    if (clasp->isNative()) {
        if (!InitScopeForObject(cx, obj, clasp, type, kind)) {
            obj = NULL;
            goto out;
        }
    } else {
        obj->setSharedNonNativeMap();
    }

out:
    Probes::createObject(cx, obj);
    return obj;
}
} /* namespace detail */

static JS_ALWAYS_INLINE JSObject *
NewFunction(JSContext *cx, JSObject *parent)
{
    return detail::NewObject<WithProto::Class, true>(cx, &js_FunctionClass, NULL, parent,
                                                     gc::FINALIZE_OBJECT2);
}

template <WithProto::e withProto>
static JS_ALWAYS_INLINE JSObject *
NewNonFunction(JSContext *cx, js::Class *clasp, JSObject *proto, JSObject *parent,
               gc::FinalizeKind kind)
{
    return detail::NewObject<withProto, false>(cx, clasp, proto, parent, kind);
}

template <WithProto::e withProto>
static JS_ALWAYS_INLINE JSObject *
NewNonFunction(JSContext *cx, js::Class *clasp, JSObject *proto, JSObject *parent)
{
    gc::FinalizeKind kind = gc::GetGCObjectKind(JSCLASS_RESERVED_SLOTS(clasp));
    return detail::NewObject<withProto, false>(cx, clasp, proto, parent, kind);
}

template <WithProto::e withProto>
static JS_ALWAYS_INLINE JSObject *
NewObject(JSContext *cx, js::Class *clasp, JSObject *proto, JSObject *parent,
          gc::FinalizeKind kind)
{
    if (clasp == &js_FunctionClass)
        return detail::NewObject<withProto, true>(cx, clasp, proto, parent, kind);
    return detail::NewObject<withProto, false>(cx, clasp, proto, parent, kind);
}

template <WithProto::e withProto>
static JS_ALWAYS_INLINE JSObject *
NewObject(JSContext *cx, js::Class *clasp, JSObject *proto, JSObject *parent)
{
    gc::FinalizeKind kind = gc::GetGCObjectKind(JSCLASS_RESERVED_SLOTS(clasp));
    return NewObject<withProto>(cx, clasp, proto, parent, kind);
}

/*
 * As for gc::GetGCObjectKind, where numSlots is a guess at the final size of
 * the object, zero if the final size is unknown.
 */
static inline gc::FinalizeKind
GuessObjectGCKind(size_t numSlots, bool isArray)
{
    if (numSlots)
        return gc::GetGCObjectKind(numSlots);
    return isArray ? gc::FINALIZE_OBJECT8 : gc::FINALIZE_OBJECT4;
}

/*
 * Get the GC kind to use for scripted 'new' on the given class.
 * FIXME bug 547327: estimate the size from the allocation site.
 */
static inline gc::FinalizeKind
NewObjectGCKind(JSContext *cx, js::Class *clasp)
{
    if (clasp == &js_ArrayClass || clasp == &js_SlowArrayClass)
        return gc::FINALIZE_OBJECT8;
    if (clasp == &js_FunctionClass)
        return gc::FINALIZE_OBJECT2;
    return gc::FINALIZE_OBJECT4;
}

/* Make an object with pregenerated shape from a NEWOBJECT bytecode. */
static inline JSObject *
CopyInitializerObject(JSContext *cx, JSObject *baseobj, types::TypeObject *type)
{
    JS_ASSERT(baseobj->getClass() == &js_ObjectClass);
    JS_ASSERT(!baseobj->inDictionaryMode());

    gc::FinalizeKind kind = gc::FinalizeKind(baseobj->finalizeKind());
    JSObject *obj = NewBuiltinClassInstance(cx, &js_ObjectClass, kind);

    if (!obj || !obj->ensureSlots(cx, baseobj->numSlots()))
        return NULL;

    obj->type = type;
    obj->flags = baseobj->flags;
    obj->lastProp = baseobj->lastProp;
    obj->objShape = baseobj->objShape;

    return obj;
}

/*
 * When we have an object of a builtin class, we don't quite know what its
 * valueOf/toString methods are, since these methods may have been overwritten
 * or shadowed. However, we can still do better than js_TryMethod by
 * hard-coding the necessary properties for us to find the native we expect.
 *
 * TODO: a per-thread shape-based cache would be faster and simpler.
 */
static JS_ALWAYS_INLINE bool
ClassMethodIsNative(JSContext *cx, JSObject *obj, Class *clasp, jsid methodid,
                    Native native)
{
    JS_ASSERT(obj->getClass() == clasp);

    if (HasNativeMethod(obj, methodid, native))
        return true;

    JSObject *pobj = obj->getProto();
    return pobj && pobj->getClass() == clasp &&
           HasNativeMethod(pobj, methodid, native);
}

} /* namespace js */

inline JSObject *
js_GetProtoIfDenseArray(JSObject *obj)
{
    return obj->isDenseArray() ? obj->getProto() : obj;
}

#endif /* jsobjinlines_h___ */<|MERGE_RESOLUTION|>--- conflicted
+++ resolved
@@ -59,12 +59,9 @@
 #include "jsbool.h"
 #include "jscntxt.h"
 #include "jsnum.h"
-<<<<<<< HEAD
 #include "jsinferinlines.h"
 #include "jsscopeinlines.h"
-=======
 #include "jsscriptinlines.h"
->>>>>>> 005351ed
 #include "jsstr.h"
 
 #include "jsfuninlines.h"
@@ -169,9 +166,7 @@
     }
 
     /* Trace our property tree or dictionary ancestor line. */
-    do {
-        shape->trace(trc);
-    } while ((shape = shape->parent) != NULL && !shape->marked());
+    js::Shape::trace(trc, shape);
 }
 
 inline void
@@ -198,7 +193,7 @@
 inline void
 JSObject::initCall(JSContext *cx, const js::Bindings *bindings, JSObject *parent)
 {
-    init(cx, &js_CallClass, NULL, parent, NULL, false);
+    init(cx, &js_CallClass, cx->getTypeEmpty(), parent, NULL, false);
     map = bindings->lastShape();
 
     /*
@@ -216,19 +211,19 @@
  * shape.
  */
 inline void
-JSObject::initClonedBlock(JSContext *cx, JSObject *proto, JSStackFrame *frame)
-{
-    init(cx, &js_BlockClass, proto, NULL, frame, false);
+JSObject::initClonedBlock(JSContext *cx, js::types::TypeObject *type, JSStackFrame *frame)
+{
+    init(cx, &js_BlockClass, type, NULL, frame, false);
 
     /* Cloned blocks copy their prototype's map; it had better be shareable. */
-    JS_ASSERT(!proto->inDictionaryMode() || proto->lastProp->frozen());
-    map = proto->map;
+    JS_ASSERT(!getProto()->inDictionaryMode() || getProto()->lastProp->frozen());
+    map = getProto()->map;
 
     /*
      * If the prototype has its own shape, that means the clone should, too; see
      * js::Bindings::extensibleParents.
      */
-    if (proto->hasOwnShape())
+    if (getProto()->hasOwnShape())
         setOwnShape(js_GenerateShape(cx));
     else
         objShape = map->shape;
