/* -*- Mode: C++; tab-width: 6; indent-tabs-mode: nil; c-basic-offset: 4 -*-
 * vim: set ts=8 sw=4 et tw=78:
 *
 * This Source Code Form is subject to the terms of the Mozilla Public
 * License, v. 2.0. If a copy of the MPL was not distributed with this
 * file, You can obtain one at http://mozilla.org/MPL/2.0/. */

#include "jscompartment.h"
#include "jsiter.h"
#include "jsscope.h"

#include "GlobalObject.h"
#include "ScopeObject.h"
#include "Xdr.h"

#include "jsatominlines.h"
#include "jsobjinlines.h"

#include "ScopeObject-inl.h"

using namespace js;
using namespace js::types;

/*****************************************************************************/

StaticBlockObject *
js::ScopeCoordinateBlockChain(JSScript *script, jsbytecode *pc)
{
    ScopeCoordinate sc(pc);

    uint32_t blockIndex = GET_UINT32_INDEX(pc + 2 * sizeof(uint16_t));
    if (blockIndex == UINT32_MAX)
        return NULL;

    StaticBlockObject *block = &script->getObject(blockIndex)->asStaticBlock();
    unsigned i = 0;
    while (true) {
        while (block && !block->needsClone())
            block = block->enclosingBlock();
        if (i++ == sc.hops)
            break;
        block = block->enclosingBlock();
    }
    return block;
}

PropertyName *
js::ScopeCoordinateName(JSRuntime *rt, JSScript *script, jsbytecode *pc)
{
    StaticBlockObject *maybeBlock = ScopeCoordinateBlockChain(script, pc);
    ScopeCoordinate sc(pc);
    Shape *shape = maybeBlock ? maybeBlock->lastProperty() : script->bindings.lastShape();
    Shape::Range r = shape->all();
    while (r.front().slot() != sc.slot)
        r.popFront();
    jsid id = r.front().propid();
    /* Beware nameless destructuring formal. */
    if (!JSID_IS_ATOM(id))
        return rt->atomState.emptyAtom;
    return JSID_TO_ATOM(id)->asPropertyName();
}

FrameIndexType
js::ScopeCoordinateToFrameIndex(JSScript *script, jsbytecode *pc, unsigned *index)
{
    ScopeCoordinate sc(pc);
    if (StaticBlockObject *block = ScopeCoordinateBlockChain(script, pc)) {
        *index = block->slotToLocalIndex(script->bindings, sc.slot);
        return FrameIndex_Local;
    }

    unsigned i = sc.slot - CallObject::RESERVED_SLOTS;
    if (i < script->bindings.numArgs()) {
        *index = i;
        return FrameIndex_Arg;
    }

    *index = i - script->bindings.numArgs();
    JS_ASSERT(*index < script->bindings.numVars());
    return FrameIndex_Local;
}

/*****************************************************************************/

/*
 * Construct a bare-bones call object given a shape, type, and slots pointer.
 * The call object must be further initialized to be usable.
 */
CallObject *
CallObject::create(JSContext *cx, HandleShape shape, HandleTypeObject type, HeapSlot *slots,
                   HandleObject global)
{
<<<<<<< HEAD
=======
    RootedShape shape(cx, script->bindings.callObjectShape(cx));
    if (shape == NULL)
        return NULL;

>>>>>>> 7bff40c1
    gc::AllocKind kind = gc::GetGCObjectKind(shape->numFixedSlots());
    JS_ASSERT(CanBeFinalizedInBackground(kind, &CallClass));
    kind = gc::GetBackgroundAllocKind(kind);

<<<<<<< HEAD
=======
    RootedTypeObject type(cx, cx->compartment->getEmptyType(cx));
    if (!type)
        return NULL;

    HeapSlot *slots;
    if (!PreallocateObjectDynamicSlots(cx, shape, &slots))
        return NULL;

>>>>>>> 7bff40c1
    RootedObject obj(cx, JSObject::create(cx, kind, shape, type, slots));
    if (!obj)
        return NULL;

    /*
     * Update the parent for bindings associated with non-compileAndGo scripts,
     * whose call objects do not have a consistent global variable and need
     * to be updated dynamically.
     */
    if (global != obj->getParent()) {
        JS_ASSERT(obj->getParent() == NULL);
        if (!JSObject::setParent(cx, obj, global))
            return NULL;
    }

    /*
     * If |bindings| is for a function that has extensible parents, that means
     * its Call should have its own shape; see BaseShape::extensibleParents.
     */
    if (obj->lastProperty()->extensibleParents()) {
        if (!obj->generateOwnShape(cx))
            return NULL;
    }

    JS_ASSERT(obj->isDelegate());

    return &obj->asCall();
}

/*
 * Construct a call object for the given bindings.  If this is a call object
 * for a function invocation, callee should be the function being called.
 * Otherwise it must be a call object for eval of strict mode code, and callee
 * must be null.
 */
CallObject *
CallObject::create(JSContext *cx, JSScript *script, HandleObject enclosing, HandleFunction callee)
{
    RootedShape shape(cx);
    shape = script->bindings.callObjectShape(cx);
    if (shape == NULL)
        return NULL;

    RootedTypeObject type(cx);
    type = cx->compartment->getEmptyType(cx);
    if (!type)
        return NULL;

    HeapSlot *slots;
    if (!PreallocateObjectDynamicSlots(cx, shape, &slots))
        return NULL;

    RootedObject global(cx, &enclosing->global());
    RootedObject obj(cx, CallObject::create(cx, shape, type, slots, global));
    if (!obj)
        return NULL;

    obj->asScope().setEnclosingScope(enclosing);
    obj->initFixedSlot(CALLEE_SLOT, ObjectOrNullValue(callee));

    return &obj->asCall();
}

CallObject *
CallObject::createForFunction(JSContext *cx, StackFrame *fp)
{
    JS_ASSERT(fp->isNonEvalFunctionFrame());

    RootedObject scopeChain(cx, fp->scopeChain());

    /*
     * For a named function expression Call's parent points to an environment
     * object holding function's name.
     */
    if (js_IsNamedLambda(fp->fun())) {
        scopeChain = DeclEnvObject::create(cx, fp);
        if (!scopeChain)
            return NULL;
    }

    RootedScript script(cx, fp->script());
    Rooted<JSFunction*> callee(cx, &fp->callee());
    CallObject *callobj = create(cx, script, scopeChain, callee);
    if (!callobj)
        return NULL;

    /* Copy in the closed-over formal arguments. */
    if (script->bindingsAccessedDynamically) {
        Value *formals = fp->formals();
        for (unsigned slot = 0, n = fp->fun()->nargs; slot < n; ++slot)
            callobj->setArg(slot, formals[slot]);
    } else if (unsigned n = script->numClosedArgs()) {
        Value *formals = fp->formals();
        for (unsigned i = 0; i < n; ++i) {
            uint32_t slot = script->getClosedArg(i);
            callobj->setArg(slot, formals[slot]);
        }
    }

    return callobj;
}

void
CallObject::copyUnaliasedValues(StackFrame *fp)
{
    JS_ASSERT(fp->script() == callee().script());
    JSScript *script = fp->script();

    /* If bindings are accessed dynamically, everything is aliased. */
    if (script->bindingsAccessedDynamically)
        return;

    /* Copy the unaliased formals. */
    for (unsigned i = 0; i < script->bindings.numArgs(); ++i) {
        if (!script->formalLivesInCallObject(i)) {
            if (script->argsObjAliasesFormals() && fp->hasArgsObj())
                setArg(i, fp->argsObj().arg(i), DONT_CHECK_ALIASING);
            else
                setArg(i, fp->unaliasedFormal(i, DONT_CHECK_ALIASING), DONT_CHECK_ALIASING);
        }
    }

    /* Copy the unaliased var/let bindings. */
    for (unsigned i = 0; i < script->bindings.numVars(); ++i) {
        if (!script->varIsAliased(i))
            setVar(i, fp->unaliasedLocal(i), DONT_CHECK_ALIASING);
    }
}

CallObject *
CallObject::createForStrictEval(JSContext *cx, StackFrame *fp)
{
    JS_ASSERT(fp->isStrictEvalFrame());
    JS_ASSERT(cx->fp() == fp);
    JS_ASSERT(cx->regs().pc == fp->script()->code);

    Rooted<JSFunction*> callee(cx, NULL);
    return create(cx, fp->script(), fp->scopeChain(), callee);
}

JSBool
CallObject::setArgOp(JSContext *cx, HandleObject obj, HandleId id, JSBool strict, Value *vp)
{
    CallObject &callobj = obj->asCall();

    JS_ASSERT((int16_t) JSID_TO_INT(id) == JSID_TO_INT(id));
    unsigned i = (uint16_t) JSID_TO_INT(id);

    JSScript *script = callobj.callee().script();
    JS_ASSERT(script->formalLivesInCallObject(i));

    callobj.setArg(i, *vp);

    if (!script->ensureHasTypes(cx))
        return false;

    TypeScript::SetArgument(cx, script, i, *vp);
    return true;
}

JSBool
CallObject::setVarOp(JSContext *cx, HandleObject obj, HandleId id, JSBool strict, Value *vp)
{
    CallObject &callobj = obj->asCall();

    JS_ASSERT((int16_t) JSID_TO_INT(id) == JSID_TO_INT(id));
    unsigned i = (uint16_t) JSID_TO_INT(id);

    JSScript *script = callobj.callee().script();
    JS_ASSERT(script->varIsAliased(i));

    callobj.setVar(i, *vp);

    if (!script->ensureHasTypes(cx))
        return false;

    TypeScript::SetLocal(cx, script, i, *vp);
    return true;
}

JS_PUBLIC_DATA(Class) js::CallClass = {
    "Call",
    JSCLASS_IS_ANONYMOUS | JSCLASS_HAS_RESERVED_SLOTS(CallObject::RESERVED_SLOTS),
    JS_PropertyStub,         /* addProperty */
    JS_PropertyStub,         /* delProperty */
    JS_PropertyStub,         /* getProperty */
    JS_StrictPropertyStub,   /* setProperty */
    JS_EnumerateStub,
    JS_ResolveStub,
    NULL                     /* convert: Leave it NULL so we notice if calls ever escape */
};

Class js::DeclEnvClass = {
    js_Object_str,
    JSCLASS_HAS_PRIVATE |
    JSCLASS_HAS_RESERVED_SLOTS(DeclEnvObject::RESERVED_SLOTS) |
    JSCLASS_HAS_CACHED_PROTO(JSProto_Object),
    JS_PropertyStub,         /* addProperty */
    JS_PropertyStub,         /* delProperty */
    JS_PropertyStub,         /* getProperty */
    JS_StrictPropertyStub,   /* setProperty */
    JS_EnumerateStub,
    JS_ResolveStub,
    JS_ConvertStub
};

DeclEnvObject *
DeclEnvObject::create(JSContext *cx, StackFrame *fp)
{
    RootedTypeObject type(cx, cx->compartment->getEmptyType(cx));
    if (!type)
        return NULL;

    RootedShape emptyDeclEnvShape(cx);
    emptyDeclEnvShape = EmptyShape::getInitialShape(cx, &DeclEnvClass, NULL,
                                                    &fp->global(), FINALIZE_KIND,
                                                    BaseShape::DELEGATE);
    if (!emptyDeclEnvShape)
        return NULL;

    RootedObject obj(cx, JSObject::create(cx, FINALIZE_KIND, emptyDeclEnvShape, type, NULL));
    if (!obj)
        return NULL;

    obj->asScope().setEnclosingScope(fp->scopeChain());

    Rooted<jsid> id(cx, AtomToId(fp->fun()->atom));
    if (!DefineNativeProperty(cx, obj, id, ObjectValue(fp->callee()), NULL, NULL,
                              JSPROP_ENUMERATE | JSPROP_PERMANENT | JSPROP_READONLY,
                              0, 0)) {
        return NULL;
    }

    return &obj->asDeclEnv();
}

WithObject *
WithObject::create(JSContext *cx, HandleObject proto, HandleObject enclosing, uint32_t depth)
{
    RootedTypeObject type(cx, proto->getNewType(cx));
    if (!type)
        return NULL;

    RootedShape shape(cx, EmptyShape::getInitialShape(cx, &WithClass, proto,
                                                      &enclosing->global(), FINALIZE_KIND));
    if (!shape)
        return NULL;

    RootedObject obj(cx, JSObject::create(cx, FINALIZE_KIND, shape, type, NULL));
    if (!obj)
        return NULL;

    obj->asScope().setEnclosingScope(enclosing);
    obj->setReservedSlot(DEPTH_SLOT, PrivateUint32Value(depth));

    JSObject *thisp = proto->thisObject(cx);
    if (!thisp)
        return NULL;

    obj->setFixedSlot(THIS_SLOT, ObjectValue(*thisp));

    return &obj->asWith();
}

static JSBool
with_LookupGeneric(JSContext *cx, HandleObject obj, HandleId id,
                   MutableHandleObject objp, MutableHandleShape propp)
{
    return obj->asWith().object().lookupGeneric(cx, id, objp, propp);
}

static JSBool
with_LookupProperty(JSContext *cx, HandleObject obj, HandlePropertyName name,
                    MutableHandleObject objp, MutableHandleShape propp)
{
    Rooted<jsid> id(cx, NameToId(name));
    return with_LookupGeneric(cx, obj, id, objp, propp);
}

static JSBool
with_LookupElement(JSContext *cx, HandleObject obj, uint32_t index,
                   MutableHandleObject objp, MutableHandleShape propp)
{
    RootedId id(cx);
    if (!IndexToId(cx, index, id.address()))
        return false;
    return with_LookupGeneric(cx, obj, id, objp, propp);
}

static JSBool
with_LookupSpecial(JSContext *cx, HandleObject obj, HandleSpecialId sid,
                   MutableHandleObject objp, MutableHandleShape propp)
{
    Rooted<jsid> id(cx, SPECIALID_TO_JSID(sid));
    return with_LookupGeneric(cx, obj, id, objp, propp);
}

static JSBool
with_GetGeneric(JSContext *cx, HandleObject obj, HandleObject receiver, HandleId id, Value *vp)
{
    return obj->asWith().object().getGeneric(cx, id, vp);
}

static JSBool
with_GetProperty(JSContext *cx, HandleObject obj, HandleObject receiver, HandlePropertyName name, Value *vp)
{
    Rooted<jsid> id(cx, NameToId(name));
    return with_GetGeneric(cx, obj, receiver, id, vp);
}

static JSBool
with_GetElement(JSContext *cx, HandleObject obj, HandleObject receiver, uint32_t index, Value *vp)
{
    RootedId id(cx);
    if (!IndexToId(cx, index, id.address()))
        return false;
    return with_GetGeneric(cx, obj, receiver, id, vp);
}

static JSBool
with_GetSpecial(JSContext *cx, HandleObject obj, HandleObject receiver, HandleSpecialId sid, Value *vp)
{
    Rooted<jsid> id(cx, SPECIALID_TO_JSID(sid));
    return with_GetGeneric(cx, obj, receiver, id, vp);
}

static JSBool
with_SetGeneric(JSContext *cx, HandleObject obj, HandleId id, Value *vp, JSBool strict)
{
    Rooted<JSObject*> actual(cx, &obj->asWith().object());
    return actual->setGeneric(cx, actual, id, vp, strict);
}

static JSBool
with_SetProperty(JSContext *cx, HandleObject obj, HandlePropertyName name, Value *vp, JSBool strict)
{
    Rooted<JSObject*> actual(cx, &obj->asWith().object());
    return actual->setProperty(cx, actual, name, vp, strict);
}

static JSBool
with_SetElement(JSContext *cx, HandleObject obj, uint32_t index, Value *vp, JSBool strict)
{
    Rooted<JSObject*> actual(cx, &obj->asWith().object());
    return actual->setElement(cx, actual, index, vp, strict);
}

static JSBool
with_SetSpecial(JSContext *cx, HandleObject obj, HandleSpecialId sid, Value *vp, JSBool strict)
{
    Rooted<JSObject*> actual(cx, &obj->asWith().object());
    return actual->setSpecial(cx, actual, sid, vp, strict);
}

static JSBool
with_GetGenericAttributes(JSContext *cx, HandleObject obj, HandleId id, unsigned *attrsp)
{
    return obj->asWith().object().getGenericAttributes(cx, id, attrsp);
}

static JSBool
with_GetPropertyAttributes(JSContext *cx, HandleObject obj, HandlePropertyName name, unsigned *attrsp)
{
    return obj->asWith().object().getPropertyAttributes(cx, name, attrsp);
}

static JSBool
with_GetElementAttributes(JSContext *cx, HandleObject obj, uint32_t index, unsigned *attrsp)
{
    return obj->asWith().object().getElementAttributes(cx, index, attrsp);
}

static JSBool
with_GetSpecialAttributes(JSContext *cx, HandleObject obj, HandleSpecialId sid, unsigned *attrsp)
{
    return obj->asWith().object().getSpecialAttributes(cx, sid, attrsp);
}

static JSBool
with_SetGenericAttributes(JSContext *cx, HandleObject obj, HandleId id, unsigned *attrsp)
{
    return obj->asWith().object().setGenericAttributes(cx, id, attrsp);
}

static JSBool
with_SetPropertyAttributes(JSContext *cx, HandleObject obj, HandlePropertyName name, unsigned *attrsp)
{
    return obj->asWith().object().setPropertyAttributes(cx, name, attrsp);
}

static JSBool
with_SetElementAttributes(JSContext *cx, HandleObject obj, uint32_t index, unsigned *attrsp)
{
    return obj->asWith().object().setElementAttributes(cx, index, attrsp);
}

static JSBool
with_SetSpecialAttributes(JSContext *cx, HandleObject obj, HandleSpecialId sid, unsigned *attrsp)
{
    return obj->asWith().object().setSpecialAttributes(cx, sid, attrsp);
}

static JSBool
with_DeleteProperty(JSContext *cx, HandleObject obj, HandlePropertyName name, Value *rval, JSBool strict)
{
    return obj->asWith().object().deleteProperty(cx, name, rval, strict);
}

static JSBool
with_DeleteElement(JSContext *cx, HandleObject obj, uint32_t index, Value *rval, JSBool strict)
{
    return obj->asWith().object().deleteElement(cx, index, rval, strict);
}

static JSBool
with_DeleteSpecial(JSContext *cx, HandleObject obj, HandleSpecialId sid, Value *rval, JSBool strict)
{
    return obj->asWith().object().deleteSpecial(cx, sid, rval, strict);
}

static JSBool
with_Enumerate(JSContext *cx, HandleObject obj, JSIterateOp enum_op,
               Value *statep, jsid *idp)
{
    return obj->asWith().object().enumerate(cx, enum_op, statep, idp);
}

static JSType
with_TypeOf(JSContext *cx, HandleObject obj)
{
    return JSTYPE_OBJECT;
}

static JSObject *
with_ThisObject(JSContext *cx, HandleObject obj)
{
    return &obj->asWith().withThis();
}

Class js::WithClass = {
    "With",
    JSCLASS_HAS_RESERVED_SLOTS(WithObject::RESERVED_SLOTS) |
    JSCLASS_IS_ANONYMOUS,
    JS_PropertyStub,         /* addProperty */
    JS_PropertyStub,         /* delProperty */
    JS_PropertyStub,         /* getProperty */
    JS_StrictPropertyStub,   /* setProperty */
    JS_EnumerateStub,
    JS_ResolveStub,
    JS_ConvertStub,
    NULL,                    /* finalize */
    NULL,                    /* checkAccess */
    NULL,                    /* call        */
    NULL,                    /* construct   */
    NULL,                    /* hasInstance */
    NULL,                    /* trace       */
    JS_NULL_CLASS_EXT,
    {
        with_LookupGeneric,
        with_LookupProperty,
        with_LookupElement,
        with_LookupSpecial,
        NULL,             /* defineGeneric */
        NULL,             /* defineProperty */
        NULL,             /* defineElement */
        NULL,             /* defineSpecial */
        with_GetGeneric,
        with_GetProperty,
        with_GetElement,
        NULL,             /* getElementIfPresent */
        with_GetSpecial,
        with_SetGeneric,
        with_SetProperty,
        with_SetElement,
        with_SetSpecial,
        with_GetGenericAttributes,
        with_GetPropertyAttributes,
        with_GetElementAttributes,
        with_GetSpecialAttributes,
        with_SetGenericAttributes,
        with_SetPropertyAttributes,
        with_SetElementAttributes,
        with_SetSpecialAttributes,
        with_DeleteProperty,
        with_DeleteElement,
        with_DeleteSpecial,
        with_Enumerate,
        with_TypeOf,
        with_ThisObject,
        NULL,             /* clear */
    }
};

/*****************************************************************************/

ClonedBlockObject *
ClonedBlockObject::create(JSContext *cx, Handle<StaticBlockObject *> block, StackFrame *fp)
{
    RootedTypeObject type(cx, block->getNewType(cx));
    if (!type)
        return NULL;

    HeapSlot *slots;
    if (!PreallocateObjectDynamicSlots(cx, block->lastProperty(), &slots))
        return NULL;

    RootedShape shape(cx, block->lastProperty());

    RootedObject obj(cx, JSObject::create(cx, FINALIZE_KIND, shape, type, slots));
    if (!obj)
        return NULL;

    /* Set the parent if necessary, as for call objects. */
    if (&fp->global() != obj->getParent()) {
        JS_ASSERT(obj->getParent() == NULL);
        Rooted<GlobalObject*> global(cx, &fp->global());
        if (!JSObject::setParent(cx, obj, global))
            return NULL;
    }

    JS_ASSERT(!obj->inDictionaryMode());
    JS_ASSERT(obj->slotSpan() >= block->slotCount() + RESERVED_SLOTS);

    obj->setReservedSlot(SCOPE_CHAIN_SLOT, ObjectValue(*fp->scopeChain()));
    obj->setReservedSlot(DEPTH_SLOT, PrivateUint32Value(block->stackDepth()));

    if (obj->lastProperty()->extensibleParents() && !obj->generateOwnShape(cx))
        return NULL;

    /*
     * Copy in the closed-over locals. Closed-over locals don't need
     * any fixup since the initial value is 'undefined'.
     */
    Value *src = fp->base() + block->stackDepth();
    unsigned nslots = block->slotCount();
    for (unsigned i = 0; i < nslots; ++i, ++src) {
        if (block->isAliased(i))
            obj->asClonedBlock().setVar(i, *src);
    }

    JS_ASSERT(obj->isDelegate());

    return &obj->asClonedBlock();
}

void
ClonedBlockObject::copyUnaliasedValues(StackFrame *fp)
{
    StaticBlockObject &block = staticBlock();
    unsigned base = fp->script()->nfixed + block.stackDepth();
    for (unsigned i = 0; i < slotCount(); ++i) {
        if (!block.isAliased(i))
            setVar(i, fp->unaliasedLocal(base + i), DONT_CHECK_ALIASING);
    }
}

StaticBlockObject *
StaticBlockObject::create(JSContext *cx)
{
    RootedTypeObject type(cx, cx->compartment->getEmptyType(cx));
    if (!type)
        return NULL;

<<<<<<< HEAD
    RootedShape emptyBlockShape(cx);
    emptyBlockShape = EmptyShape::getInitialShape(cx, &BlockClass, NULL, NULL, FINALIZE_KIND,
                                                  BaseShape::DELEGATE);
    if (!emptyBlockShape)
=======
    RootedShape shape(cx, EmptyShape::getInitialShape(cx, &BlockClass, NULL, NULL, FINALIZE_KIND));
    if (!shape)
>>>>>>> 7bff40c1
        return NULL;

    JSObject *obj = JSObject::create(cx, FINALIZE_KIND, shape, type, NULL);
    if (!obj)
        return NULL;

    return &obj->asStaticBlock();
}

Shape *
StaticBlockObject::addVar(JSContext *cx, jsid id, int index, bool *redeclared)
{
    JS_ASSERT(JSID_IS_ATOM(id) || (JSID_IS_INT(id) && JSID_TO_INT(id) == index));

    *redeclared = false;

    /* Inline JSObject::addProperty in order to trap the redefinition case. */
    Shape **spp;
    if (Shape::search(cx, lastProperty(), id, &spp, true)) {
        *redeclared = true;
        return NULL;
    }

    /*
     * Don't convert this object to dictionary mode so that we can clone the
     * block's shape later.
     */
    uint32_t slot = JSSLOT_FREE(&BlockClass) + index;
    return addPropertyInternal(cx, id, /* getter = */ NULL, /* setter = */ NULL,
                               slot, JSPROP_ENUMERATE | JSPROP_PERMANENT,
                               Shape::HAS_SHORTID, index, spp,
                               /* allowDictionary = */ false);
}

Class js::BlockClass = {
    "Block",
    JSCLASS_IMPLEMENTS_BARRIERS |
    JSCLASS_HAS_RESERVED_SLOTS(BlockObject::RESERVED_SLOTS) |
    JSCLASS_IS_ANONYMOUS,
    JS_PropertyStub,         /* addProperty */
    JS_PropertyStub,         /* delProperty */
    JS_PropertyStub,         /* getProperty */
    JS_StrictPropertyStub,   /* setProperty */
    JS_EnumerateStub,
    JS_ResolveStub,
    JS_ConvertStub
};

#define NO_PARENT_INDEX UINT32_MAX

/*
 * If there's a parent id, then get the parent out of our script's object
 * array. We know that we clone block objects in outer-to-inner order, which
 * means that getting the parent now will work.
 */
static uint32_t
FindObjectIndex(JSScript *script, StaticBlockObject *maybeBlock)
{
    if (!maybeBlock || !script->hasObjects())
        return NO_PARENT_INDEX;

    ObjectArray *objects = script->objects();
    HeapPtrObject *vector = objects->vector;
    unsigned length = objects->length;
    for (unsigned i = 0; i < length; ++i) {
        if (vector[i] == maybeBlock)
            return i;
    }

    return NO_PARENT_INDEX;
}

template<XDRMode mode>
bool
js::XDRStaticBlockObject(XDRState<mode> *xdr, JSScript *script, StaticBlockObject **objp)
{
    /* NB: Keep this in sync with CloneStaticBlockObject. */

    JSContext *cx = xdr->cx();

    StaticBlockObject *obj = NULL;
    uint32_t parentId = 0;
    uint32_t count = 0;
    uint32_t depthAndCount = 0;
    if (mode == XDR_ENCODE) {
        obj = *objp;
        parentId = FindObjectIndex(script, obj->enclosingBlock());
        uint32_t depth = obj->stackDepth();
        JS_ASSERT(depth <= UINT16_MAX);
        count = obj->slotCount();
        JS_ASSERT(count <= UINT16_MAX);
        depthAndCount = (depth << 16) | uint16_t(count);
    }

    /* First, XDR the parent atomid. */
    if (!xdr->codeUint32(&parentId))
        return false;

    if (mode == XDR_DECODE) {
        obj = StaticBlockObject::create(cx);
        if (!obj)
            return false;
        *objp = obj;

        obj->setEnclosingBlock(parentId == NO_PARENT_INDEX
                               ? NULL
                               : &script->getObject(parentId)->asStaticBlock());
    }

    AutoObjectRooter tvr(cx, obj);

    if (!xdr->codeUint32(&depthAndCount))
        return false;

    if (mode == XDR_DECODE) {
        uint32_t depth = uint16_t(depthAndCount >> 16);
        count = uint16_t(depthAndCount);
        obj->setStackDepth(depth);

        /*
         * XDR the block object's properties. We know that there are 'count'
         * properties to XDR, stored as id/shortid pairs.
         */
        for (unsigned i = 0; i < count; i++) {
            JSAtom *atom;
            if (!XDRAtom(xdr, &atom))
                return false;

            /* The empty string indicates an int id. */
            jsid id = atom != cx->runtime->emptyString
                      ? AtomToId(atom)
                      : INT_TO_JSID(i);

            bool redeclared;
            if (!obj->addVar(cx, id, i, &redeclared)) {
                JS_ASSERT(!redeclared);
                return false;
            }

            uint32_t aliased;
            if (!xdr->codeUint32(&aliased))
                return false;

            JS_ASSERT(aliased == 0 || aliased == 1);
            obj->setAliased(i, !!aliased);
        }
    } else {
        AutoShapeVector shapes(cx);
        if (!shapes.growBy(count))
            return false;

        for (Shape::Range r(obj->lastProperty()); !r.empty(); r.popFront()) {
            Shape *shape = &r.front();
            shapes[shape->shortid()] = shape;
        }

        /*
         * XDR the block object's properties. We know that there are 'count'
         * properties to XDR, stored as id/shortid pairs.
         */
        for (unsigned i = 0; i < count; i++) {
            Shape *shape = shapes[i];
            JS_ASSERT(shape->hasDefaultGetter());
            JS_ASSERT(unsigned(shape->shortid()) == i);

            jsid propid = shape->propid();
            JS_ASSERT(JSID_IS_ATOM(propid) || JSID_IS_INT(propid));

            /* The empty string indicates an int id. */
            JSAtom *atom = JSID_IS_ATOM(propid)
                           ? JSID_TO_ATOM(propid)
                           : cx->runtime->emptyString;

            if (!XDRAtom(xdr, &atom))
                return false;

            uint32_t aliased = obj->isAliased(i);
            if (!xdr->codeUint32(&aliased))
                return false;
        }
    }
    return true;
}

template bool
js::XDRStaticBlockObject(XDRState<XDR_ENCODE> *xdr, JSScript *script, StaticBlockObject **objp);

template bool
js::XDRStaticBlockObject(XDRState<XDR_DECODE> *xdr, JSScript *script, StaticBlockObject **objp);

JSObject *
js::CloneStaticBlockObject(JSContext *cx, StaticBlockObject &srcBlock,
                           const AutoObjectVector &objects, JSScript *src)
{
    /* NB: Keep this in sync with XDRStaticBlockObject. */

    StaticBlockObject *clone = StaticBlockObject::create(cx);
    if (!clone)
        return NULL;

    uint32_t parentId = FindObjectIndex(src, srcBlock.enclosingBlock());
    clone->setEnclosingBlock(parentId == NO_PARENT_INDEX
                             ? NULL
                             : &objects[parentId]->asStaticBlock());

    clone->setStackDepth(srcBlock.stackDepth());

    /* Shape::Range is reverse order, so build a list in forward order. */
    AutoShapeVector shapes(cx);
    if (!shapes.growBy(srcBlock.slotCount()))
        return NULL;
    for (Shape::Range r = srcBlock.lastProperty()->all(); !r.empty(); r.popFront())
        shapes[r.front().shortid()] = &r.front();

    for (Shape **p = shapes.begin(); p != shapes.end(); ++p) {
        jsid id = (*p)->propid();
        unsigned i = (*p)->shortid();

        bool redeclared;
        if (!clone->addVar(cx, id, i, &redeclared)) {
            JS_ASSERT(!redeclared);
            return NULL;
        }

        clone->setAliased(i, srcBlock.isAliased(i));
    }

    return clone;
}

/*****************************************************************************/

ScopeIter::ScopeIter(JSContext *cx
                     JS_GUARD_OBJECT_NOTIFIER_PARAM_NO_INIT)
  : fp_(NULL),
    cur_(cx, reinterpret_cast<JSObject *>(-1)),
    block_(cx, reinterpret_cast<StaticBlockObject *>(-1)),
    type_(Type(-1))
{
    JS_GUARD_OBJECT_NOTIFIER_INIT;
}

ScopeIter::ScopeIter(const ScopeIter &si, JSContext *cx
                     JS_GUARD_OBJECT_NOTIFIER_PARAM_NO_INIT)
  : fp_(si.fp_),
    cur_(cx, si.cur_),
    block_(cx, si.block_),
    type_(si.type_),
    hasScopeObject_(si.hasScopeObject_)
{
    JS_GUARD_OBJECT_NOTIFIER_INIT;
}

ScopeIter::ScopeIter(JSObject &enclosingScope, JSContext *cx
                     JS_GUARD_OBJECT_NOTIFIER_PARAM_NO_INIT)
  : fp_(NULL),
    cur_(cx, &enclosingScope),
    block_(cx, reinterpret_cast<StaticBlockObject *>(-1)),
    type_(Type(-1))
{
    JS_GUARD_OBJECT_NOTIFIER_INIT;
}

ScopeIter::ScopeIter(StackFrame *fp, JSContext *cx
                     JS_GUARD_OBJECT_NOTIFIER_PARAM_NO_INIT)
  : fp_(fp),
    cur_(cx, fp->scopeChain()),
    block_(cx, fp->maybeBlockChain())
{
    settle();
    JS_GUARD_OBJECT_NOTIFIER_INIT;
}

ScopeIter::ScopeIter(const ScopeIter &si, StackFrame *fp, JSContext *cx
                     JS_GUARD_OBJECT_NOTIFIER_PARAM_NO_INIT)
  : fp_(fp),
    cur_(cx, si.cur_),
    block_(cx, si.block_),
    type_(si.type_),
    hasScopeObject_(si.hasScopeObject_)
{
    JS_GUARD_OBJECT_NOTIFIER_INIT;
}

ScopeIter::ScopeIter(StackFrame *fp, ScopeObject &scope, JSContext *cx
                     JS_GUARD_OBJECT_NOTIFIER_PARAM_NO_INIT)
  : fp_(fp),
    cur_(cx, &scope),
    block_(cx)
{
    /*
     * Find the appropriate static block for this iterator, given 'scope'. We
     * know that 'scope' is a (non-optimized) scope on fp's scope chain. We do
     * not, however, know whether fp->maybeScopeChain() encloses 'scope'. E.g.:
     *
     *   let (x = 1) {
     *     g = function() { eval('debugger') };
     *     let (y = 1) g();
     *   }
     *
     * g will have x's block in its enclosing scope but not y's. However, at
     * the debugger statement, both the x's and y's blocks will be on
     * fp->blockChain. Fortunately, we can compare scope object stack depths to
     * determine the block (if any) that encloses 'scope'.
     */
    if (cur_->isNestedScope()) {
        block_ = fp->maybeBlockChain();
        while (block_) {
            if (block_->stackDepth() <= cur_->asNestedScope().stackDepth())
                break;
            block_ = block_->enclosingBlock();
        }
        JS_ASSERT_IF(cur_->isClonedBlock(), cur_->asClonedBlock().staticBlock() == *block_);
    } else {
        block_ = NULL;
    }
    settle();
    JS_GUARD_OBJECT_NOTIFIER_INIT;
}

ScopeObject &
ScopeIter::scope() const
{
    JS_ASSERT(hasScopeObject());
    return cur_->asScope();
}

ScopeIter &
ScopeIter::operator++()
{
    JS_ASSERT(!done());
    switch (type_) {
      case Call:
        if (hasScopeObject_) {
            cur_ = &cur_->asCall().enclosingScope();
            if (CallObjectLambdaName(*fp_->fun()))
                cur_ = &cur_->asDeclEnv().enclosingScope();
        }
        fp_ = NULL;
        break;
      case Block:
        block_ = block_->enclosingBlock();
        if (hasScopeObject_)
            cur_ = &cur_->asClonedBlock().enclosingScope();
        settle();
        break;
      case With:
        JS_ASSERT(hasScopeObject_);
        cur_ = &cur_->asWith().enclosingScope();
        settle();
        break;
      case StrictEvalScope:
        if (hasScopeObject_)
            cur_ = &cur_->asCall().enclosingScope();
        fp_ = NULL;
        break;
    }
    return *this;
}

void
ScopeIter::settle()
{
    /*
     * Given an iterator state (cur_, block_), figure out which (potentially
     * optimized) scope the iterator should report. Thus, the result is a pair
     * (type_, hasScopeObject_) where hasScopeObject_ indicates whether the
     * scope object has been optimized away and does not exist on the scope
     * chain. Beware: while ScopeIter iterates over the scopes of a single
     * frame, the scope chain (pointed to by cur_) continues into the scopes of
     * enclosing frames. Thus, it is important not to look at cur_ until it is
     * certain that cur_ points to a scope object in the current frame. In
     * particular, there are three tricky corner cases:
     *  - non-heavyweight functions;
     *  - non-strict direct eval.
     *  - heavyweight functions observed before the prologue has finished;
     * In all cases, cur_ can already be pointing into an enclosing frame's
     * scope chain. Furthermore, in the first two cases: even if cur_ points
     * into an enclosing frame's scope chain, the current frame may still have
     * uncloned blocks. In the last case, since we haven't entered the
     * function, we simply return a ScopeIter where done() == true.
     *
     * Note: DebugScopeObject falls nicely into this plan: since they are only
     * ever introduced as the *enclosing* scope of a frame, they should never
     * show up in scope iteration and fall into the final non-scope case.
     */
    if (fp_->isNonEvalFunctionFrame() && !fp_->fun()->isHeavyweight()) {
        if (block_) {
            type_ = Block;
            hasScopeObject_ = block_->needsClone();
        } else {
            type_ = Call;
            hasScopeObject_ = false;
        }
    } else if (fp_->isNonStrictDirectEvalFrame() && cur_ == fp_->prev()->scopeChain()) {
        if (block_) {
            JS_ASSERT(!block_->needsClone());
            type_ = Block;
            hasScopeObject_ = false;
        } else {
            fp_ = NULL;
        }
    } else if (fp_->isNonEvalFunctionFrame() && !fp_->hasCallObj()) {
        JS_ASSERT(cur_ == fp_->fun()->environment());
        fp_ = NULL;
    } else if (fp_->isStrictEvalFrame() && !fp_->hasCallObj()) {
        JS_ASSERT(cur_ == fp_->prev()->scopeChain());
        fp_ = NULL;
    } else if (cur_->isWith()) {
        JS_ASSERT_IF(fp_->isFunctionFrame(), fp_->fun()->isHeavyweight());
        JS_ASSERT_IF(block_, block_->needsClone());
        JS_ASSERT_IF(block_, block_->stackDepth() < cur_->asWith().stackDepth());
        type_ = With;
        hasScopeObject_ = true;
    } else if (block_) {
        type_ = Block;
        hasScopeObject_ = block_->needsClone();
        JS_ASSERT_IF(hasScopeObject_, cur_->asClonedBlock().staticBlock() == *block_);
    } else if (cur_->isCall()) {
        CallObject &callobj = cur_->asCall();
        type_ = callobj.isForEval() ? StrictEvalScope : Call;
        hasScopeObject_ = true;
        JS_ASSERT_IF(type_ == Call, callobj.callee().script() == fp_->script());
    } else {
        JS_ASSERT(!cur_->isScope());
        JS_ASSERT(fp_->isGlobalFrame() || fp_->isDebuggerFrame());
        fp_ = NULL;
    }
}

/* static */ HashNumber
ScopeIterKey::hash(ScopeIterKey si)
{
    /* hasScopeObject_ is determined by the other fields. */
    return size_t(si.fp_) ^ size_t(si.cur_) ^ size_t(si.block_) ^ si.type_;
}

/* static */ bool
ScopeIterKey::match(ScopeIterKey si1, ScopeIterKey si2)
{
    /* hasScopeObject_ is determined by the other fields. */
    return si1.fp_ == si2.fp_ &&
           (!si1.fp_ ||
            (si1.cur_   == si2.cur_   &&
             si1.block_ == si2.block_ &&
             si1.type_  == si2.type_));
}

/*****************************************************************************/

namespace js {

/*
 * DebugScopeProxy is the handler for DebugScopeObject proxy objects and mostly
 * just wraps ScopeObjects. Having a custom handler (rather than trying to
 * reuse js::Wrapper) gives us several important abilities:
 *  - We want to pass the ScopeObject as the receiver to forwarded scope
 *    property ops so that Call/Block/With ops do not all require a
 *    'normalization' step.
 *  - The debug scope proxy can directly manipulate the stack frame to allow
 *    the debugger to read/write args/locals that were otherwise unaliased.
 *  - The engine has made certain assumptions about the possible reads/writes
 *    in a scope. DebugScopeProxy allows us to prevent the debugger from
 *    breaking those assumptions. Examples include adding shadowing variables
 *    or changing the property attributes of bindings.
 *  - The engine makes optimizations that are observable to the debugger. The
 *    proxy can either hide these optimizations or make the situation more
 *    clear to the debugger. An example is 'arguments'.
 */
class DebugScopeProxy : public BaseProxyHandler
{
    enum Action { SET, GET };

    /*
     * This function handles access to unaliased locals/formals. If such
     * accesses were passed on directly to the DebugScopeObject::scope, they
     * would not be reading/writing the canonical location for the variable,
     * which is on the stack. Thus, handleUnaliasedAccess must translate
     * accesses to scope objects into analogous accesses of the stack frame.
     *
     * handleUnaliasedAccess returns 'true' if the access was unaliased and
     * completed by handleUnaliasedAccess.
     */
    bool handleUnaliasedAccess(JSContext *cx, ScopeObject &scope, jsid id, Action action, Value *vp)
    {
        Shape *shape = scope.lastProperty()->search(cx, id);
        if (!shape)
            return false;

        StackFrame *maybefp = cx->runtime->debugScopes->hasLiveFrame(scope);

        if (scope.isCall() && !scope.asCall().isForEval()) {
            CallObject &callobj = scope.asCall();
            JSScript *script = callobj.callee().script();
            if (!script->ensureHasTypes(cx))
                return false;

            if (shape->setterOp() == CallObject::setVarOp) {
                unsigned i = shape->shortid();
                if (script->varIsAliased(i))
                    return false;

                if (maybefp) {
                    if (action == GET)
                        *vp = maybefp->unaliasedVar(i);
                    else
                        maybefp->unaliasedVar(i) = *vp;
                } else {
                    if (action == GET)
                        *vp = callobj.var(i, DONT_CHECK_ALIASING);
                    else
                        callobj.setVar(i, *vp, DONT_CHECK_ALIASING);
                }

                if (action == SET)
                    TypeScript::SetLocal(cx, script, i, *vp);

                return true;
            }

            if (shape->setterOp() == CallObject::setArgOp) {
                unsigned i = shape->shortid();
                if (script->formalLivesInCallObject(i))
                    return false;

                if (maybefp) {
                    if (script->argsObjAliasesFormals() && maybefp->hasArgsObj()) {
                        if (action == GET)
                            *vp = maybefp->argsObj().arg(i);
                        else
                            maybefp->argsObj().setArg(i, *vp);
                    } else {
                        if (action == GET)
                            *vp = maybefp->unaliasedFormal(i, DONT_CHECK_ALIASING);
                        else
                            maybefp->unaliasedFormal(i, DONT_CHECK_ALIASING) = *vp;
                    }
                } else {
                    if (action == GET)
                        *vp = callobj.arg(i, DONT_CHECK_ALIASING);
                    else
                        callobj.setArg(i, *vp, DONT_CHECK_ALIASING);
                }

                if (action == SET)
                    TypeScript::SetArgument(cx, script, i, *vp);

                return true;
            }

            return false;
        }

        if (scope.isClonedBlock()) {
            ClonedBlockObject &block = scope.asClonedBlock();
            unsigned i = shape->shortid();
            if (block.staticBlock().isAliased(i))
                return false;

            if (maybefp) {
                JSScript *script = maybefp->script();
                unsigned local = block.slotToLocalIndex(script->bindings, shape->slot());
                if (action == GET)
                    *vp = maybefp->unaliasedLocal(local);
                else
                    maybefp->unaliasedLocal(local) = *vp;
                JS_ASSERT(analyze::LocalSlot(script, local) >= analyze::TotalSlots(script));
            } else {
                if (action == GET)
                    *vp = block.var(i, DONT_CHECK_ALIASING);
                else
                    block.setVar(i, *vp, DONT_CHECK_ALIASING);
            }

            return true;
        }

        JS_ASSERT(scope.isDeclEnv() || scope.isWith() || scope.asCall().isForEval());
        return false;
    }

    static bool isArguments(JSContext *cx, jsid id)
    {
        return id == NameToId(cx->runtime->atomState.argumentsAtom);
    }

    static bool isFunctionScope(ScopeObject &scope)
    {
        return scope.isCall() && !scope.asCall().isForEval();
    }

    /*
     * In theory, every function scope contains an 'arguments' bindings.
     * However, the engine only adds a binding if 'arguments' is used in the
     * function body. Thus, from the debugger's perspective, 'arguments' may be
     * missing from the list of bindings.
     */
    static bool isMissingArgumentsBinding(ScopeObject &scope)
    {
        return isFunctionScope(scope) &&
               !scope.asCall().callee().script()->argumentsHasVarBinding();
    }

    /*
     * This function creates an arguments object when the debugger requests
     * 'arguments' for a function scope where the arguments object has been
     * optimized away (either because the binding is missing altogether or
     * because !ScriptAnalysis::needsArgsObj).
     */
    static bool checkForMissingArguments(JSContext *cx, jsid id, ScopeObject &scope,
                                         ArgumentsObject **maybeArgsObj)
    {
        *maybeArgsObj = NULL;

        if (!isArguments(cx, id) || !isFunctionScope(scope))
            return true;

        JSScript *script = scope.asCall().callee().script();
        if (script->needsArgsObj())
            return true;

        StackFrame *maybefp = cx->runtime->debugScopes->hasLiveFrame(scope);
        if (!maybefp) {
            JS_ReportErrorNumber(cx, js_GetErrorMessage, NULL, JSMSG_DEBUG_NOT_LIVE,
                                 "Debugger scope");
            return false;
        }

        *maybeArgsObj = ArgumentsObject::createUnexpected(cx, maybefp);
        return true;
    }

  public:
    static int family;
    static DebugScopeProxy singleton;

    DebugScopeProxy() : BaseProxyHandler(&family) {}

    bool getPropertyDescriptor(JSContext *cx, JSObject *proxy, jsid id, bool set,
                               PropertyDescriptor *desc) MOZ_OVERRIDE
    {
        return getOwnPropertyDescriptor(cx, proxy, id, set, desc);
    }

    bool getOwnPropertyDescriptor(JSContext *cx, JSObject *proxy, jsid id, bool set,
                                  PropertyDescriptor *desc) MOZ_OVERRIDE
    {
        ScopeObject &scope = proxy->asDebugScope().scope();

        ArgumentsObject *maybeArgsObj;
        if (!checkForMissingArguments(cx, id, scope, &maybeArgsObj))
            return false;

        if (maybeArgsObj) {
            PodZero(desc);
            desc->obj = proxy;
            desc->attrs = JSPROP_READONLY | JSPROP_ENUMERATE | JSPROP_PERMANENT;
            desc->value = ObjectValue(*maybeArgsObj);
            return true;
        }

        Value v;
        if (handleUnaliasedAccess(cx, scope, id, GET, &v)) {
            PodZero(desc);
            desc->obj = proxy;
            desc->attrs = JSPROP_READONLY | JSPROP_ENUMERATE | JSPROP_PERMANENT;
            desc->value = v;
            return true;
        }

        return JS_GetPropertyDescriptorById(cx, &scope, id, JSRESOLVE_QUALIFIED, desc);
    }

    bool get(JSContext *cx, JSObject *proxy, JSObject *receiver, jsid id, Value *vp) MOZ_OVERRIDE
    {
        ScopeObject &scope = proxy->asDebugScope().scope();

        ArgumentsObject *maybeArgsObj;
        if (!checkForMissingArguments(cx, id, scope, &maybeArgsObj))
            return false;

        if (maybeArgsObj) {
            *vp = ObjectValue(*maybeArgsObj);
            return true;
        }

        if (handleUnaliasedAccess(cx, scope, id, GET, vp))
            return true;

        Rooted<ScopeObject*> scopeObj(cx, &scope);
        Rooted<jsid> idRoot(cx, id);
        return scope.getGeneric(cx, scopeObj, idRoot, vp);
    }

    bool set(JSContext *cx, JSObject *proxy, JSObject *receiver, jsid id_, bool strict,
                     Value *vp) MOZ_OVERRIDE
    {
        Rooted<ScopeObject*> scope(cx, &proxy->asDebugScope().scope());

        if (handleUnaliasedAccess(cx, *scope, id_, SET, vp))
            return true;

        Rooted<jsid> id(cx, id_);
        return scope->setGeneric(cx, scope, id, vp, strict);
    }

    bool defineProperty(JSContext *cx, JSObject *proxy, jsid id, PropertyDescriptor *desc) MOZ_OVERRIDE
    {
        bool found;
        if (!has(cx, proxy, id, &found))
            return false;
        if (found)
            return Throw(cx, id, JSMSG_CANT_REDEFINE_PROP);

        ScopeObject &scope = proxy->asDebugScope().scope();
        return JS_DefinePropertyById(cx, &scope, id, desc->value, desc->getter, desc->setter,
                                     desc->attrs);
    }

    bool getOwnPropertyNames(JSContext *cx, JSObject *proxy, AutoIdVector &props) MOZ_OVERRIDE
    {
        ScopeObject &scope = proxy->asDebugScope().scope();

        if (isMissingArgumentsBinding(scope) &&
            !props.append(NameToId(cx->runtime->atomState.argumentsAtom)))
        {
            return false;
        }

        return GetPropertyNames(cx, &scope, JSITER_OWNONLY, &props);
    }

    bool delete_(JSContext *cx, JSObject *proxy, jsid id, bool *bp) MOZ_OVERRIDE
    {
        return js_ReportValueErrorFlags(cx, JSREPORT_ERROR, JSMSG_CANT_DELETE,
                                        JSDVG_IGNORE_STACK, IdToValue(id), NULL,
                                        NULL, NULL);
    }

    bool enumerate(JSContext *cx, JSObject *proxy, AutoIdVector &props) MOZ_OVERRIDE
    {
        ScopeObject &scope = proxy->asDebugScope().scope();

        if (isMissingArgumentsBinding(scope) &&
            !props.append(NameToId(cx->runtime->atomState.argumentsAtom)))
        {
            return false;
        }

        return GetPropertyNames(cx, &scope, 0, &props);
    }

    bool has(JSContext *cx, JSObject *proxy, jsid id, bool *bp) MOZ_OVERRIDE
    {
        ScopeObject &scope = proxy->asDebugScope().scope();

        if (isArguments(cx, id) && isFunctionScope(scope)) {
            *bp = true;
            return true;
        }

        JSBool found;
        if (!JS_HasPropertyById(cx, &scope, id, &found))
            return false;

        *bp = found;
        return true;
    }
};

}  /* namespace js */

int DebugScopeProxy::family = 0;
DebugScopeProxy DebugScopeProxy::singleton;

/* static */ DebugScopeObject *
DebugScopeObject::create(JSContext *cx, ScopeObject &scope, HandleObject enclosing)
{
    JSObject *obj = NewProxyObject(cx, &DebugScopeProxy::singleton, ObjectValue(scope),
                                   NULL /* proto */, &scope.global(),
                                   NULL /* call */, NULL /* construct */);
    if (!obj)
        return NULL;

    JS_ASSERT(!enclosing->isScope());
    SetProxyExtra(obj, ENCLOSING_EXTRA, ObjectValue(*enclosing));

    return &obj->asDebugScope();
}

ScopeObject &
DebugScopeObject::scope() const
{
    return GetProxyTargetObject(this)->asScope();
}

JSObject &
DebugScopeObject::enclosingScope() const
{
    return GetProxyExtra(this, ENCLOSING_EXTRA).toObject();
}

bool
DebugScopeObject::isForDeclarative() const
{
    ScopeObject &s = scope();
    return s.isCall() || s.isBlock() || s.isDeclEnv();
}

bool
js_IsDebugScopeSlow(const JSObject *obj)
{
    return obj->getClass() == &ObjectProxyClass &&
           GetProxyHandler(obj) == &DebugScopeProxy::singleton;
}

/*****************************************************************************/

DebugScopes::DebugScopes(JSRuntime *rt)
 : rt(rt),
   proxiedScopes(rt),
   missingScopes(rt),
   liveScopes(rt)
{}

DebugScopes::~DebugScopes()
{
    JS_ASSERT(missingScopes.empty());
}

bool
DebugScopes::init()
{
    if (!liveScopes.init() ||
        !proxiedScopes.init() ||
        !missingScopes.init())
    {
        return false;
    }
    return true;
}

void
DebugScopes::mark(JSTracer *trc)
{
    proxiedScopes.trace(trc);
}

void
DebugScopes::sweep()
{
    /*
     * Note: missingScopes points to debug scopes weakly not just so that debug
     * scopes can be released more eagerly, but, more importantly, to avoid
     * creating an uncollectable cycle with suspended generator frames.
     */
    for (MissingScopeMap::Enum e(missingScopes); !e.empty(); e.popFront()) {
        if (!IsObjectMarked(e.front().value.unsafeGet()))
            e.removeFront();
    }

    for (LiveScopeMap::Enum e(liveScopes); !e.empty(); e.popFront()) {
        ScopeObject *scope = e.front().key;
        StackFrame *fp = e.front().value;

        /*
         * Scopes can be finalized when a debugger-synthesized ScopeObject is
         * no longer reachable via its DebugScopeObject.
         */
        if (!IsObjectMarked(&scope)) {
            e.removeFront();
            continue;
        }

        /*
         * As explained in onGeneratorFrameChange, liveScopes includes
         * suspended generator frames. Since a generator can be finalized while
         * its scope is live, we must explicitly detect finalized generators.
         */
        if (JSGenerator *gen = fp->maybeSuspendedGenerator(rt)) {
            JS_ASSERT(gen->state == JSGEN_NEWBORN || gen->state == JSGEN_OPEN);
            if (!IsObjectMarked(&gen->obj)) {
                e.removeFront();
                continue;
            }
        }
    }
}

/*
 * Unfortunately, GetDebugScopeForFrame needs to work even outside debug mode
 * (in particular, JS_GetFrameScopeChain does not require debug mode). Since
 * DebugScopes::onPop* are only called in debug mode, this means we cannot
 * use any of the maps in DebugScopes. This will produce debug scope chains
 * that do not obey the debugger invariants but that is just fine.
 */
static bool
CanUseDebugScopeMaps(JSContext *cx)
{
    return cx->compartment->debugMode();
}

DebugScopeObject *
DebugScopes::hasDebugScope(JSContext *cx, ScopeObject &scope) const
{
    if (ObjectWeakMap::Ptr p = proxiedScopes.lookup(&scope)) {
        JS_ASSERT(CanUseDebugScopeMaps(cx));
        return &p->value->asDebugScope();
    }
    return NULL;
}

bool
DebugScopes::addDebugScope(JSContext *cx, ScopeObject &scope, DebugScopeObject &debugScope)
{
    if (!CanUseDebugScopeMaps(cx))
        return true;

    JS_ASSERT(!proxiedScopes.has(&scope));
    if (!proxiedScopes.put(&scope, &debugScope)) {
        js_ReportOutOfMemory(cx);
        return false;
    }
    return true;
}

DebugScopeObject *
DebugScopes::hasDebugScope(JSContext *cx, const ScopeIter &si) const
{
    JS_ASSERT(!si.hasScopeObject());
    if (MissingScopeMap::Ptr p = missingScopes.lookup(si)) {
        JS_ASSERT(CanUseDebugScopeMaps(cx));
        return p->value;
    }
    return NULL;
}

bool
DebugScopes::addDebugScope(JSContext *cx, const ScopeIter &si, DebugScopeObject &debugScope)
{
    JS_ASSERT(!si.hasScopeObject());
    if (!CanUseDebugScopeMaps(cx))
        return true;

    JS_ASSERT(!missingScopes.has(si));
    if (!missingScopes.put(si, &debugScope)) {
        js_ReportOutOfMemory(cx);
        return false;
    }

    JS_ASSERT(!liveScopes.has(&debugScope.scope()));
    if (!liveScopes.put(&debugScope.scope(), si.fp())) {
        js_ReportOutOfMemory(cx);
        return false;
    }
    return true;
}

void
DebugScopes::onPopCall(StackFrame *fp, JSContext *cx)
{
    JS_ASSERT(!fp->isYielding());
    if (fp->fun()->isHeavyweight()) {
        /*
         * The StackFrame may be observed before the prologue has created the
         * CallObject. See ScopeIter::settle.
         */
        if (fp->hasCallObj()) {
            CallObject &callobj = fp->scopeChain()->asCall();
            callobj.copyUnaliasedValues(fp);
            liveScopes.remove(&callobj);
        }
    } else {
        ScopeIter si(fp, cx);
        if (MissingScopeMap::Ptr p = missingScopes.lookup(si)) {
            CallObject &callobj = p->value->scope().asCall();
            callobj.copyUnaliasedValues(fp);
            liveScopes.remove(&callobj);
            missingScopes.remove(p);
        }
    }
}

void
DebugScopes::onPopBlock(JSContext *cx, StackFrame *fp)
{
    StaticBlockObject &staticBlock = *fp->maybeBlockChain();
    if (staticBlock.needsClone()) {
        ClonedBlockObject &clone = fp->scopeChain()->asClonedBlock();
        clone.copyUnaliasedValues(fp);
        liveScopes.remove(&clone);
    } else {
        ScopeIter si(fp, cx);
        if (MissingScopeMap::Ptr p = missingScopes.lookup(si)) {
            ClonedBlockObject &clone = p->value->scope().asClonedBlock();
            clone.copyUnaliasedValues(fp);
            liveScopes.remove(&clone);
            missingScopes.remove(p);
        }
    }
}

void
DebugScopes::onPopWith(StackFrame *fp)
{
    liveScopes.remove(&fp->scopeChain()->asWith());
}

void
DebugScopes::onPopStrictEvalScope(StackFrame *fp)
{
    /*
     * The StackFrame may be observed before the prologue has created the
     * CallObject. See ScopeIter::settle.
     */
    if (fp->hasCallObj())
        liveScopes.remove(&fp->scopeChain()->asCall());
}

void
DebugScopes::onGeneratorFrameChange(StackFrame *from, StackFrame *to, JSContext *cx)
{
    for (ScopeIter toIter(to, cx); !toIter.done(); ++toIter) {
        if (toIter.hasScopeObject()) {
            /*
             * Not only must we correctly replace mappings [scope -> from] with
             * mappings [scope -> to], but we must add [scope -> to] if it
             * doesn't already exist so that if we need to proxy a generator's
             * scope while it is suspended, we can find its frame (which would
             * otherwise not be found by AllFramesIter).
             */
            LiveScopeMap::AddPtr livePtr = liveScopes.lookupForAdd(&toIter.scope());
            if (livePtr)
                livePtr->value = to;
            else
                liveScopes.add(livePtr, &toIter.scope(), to);
        } else {
            ScopeIter si(toIter, from, cx);
            if (MissingScopeMap::Ptr p = missingScopes.lookup(si)) {
                DebugScopeObject &debugScope = *p->value;
                liveScopes.lookup(&debugScope.scope())->value = to;
                missingScopes.remove(p);
                missingScopes.put(toIter, &debugScope);
            }
        }
    }
}

void
DebugScopes::onCompartmentLeaveDebugMode(JSCompartment *c)
{
    for (MissingScopeMap::Enum e(missingScopes); !e.empty(); e.popFront()) {
        if (e.front().key.fp()->compartment() == c)
            e.removeFront();
    }
    for (LiveScopeMap::Enum e(liveScopes); !e.empty(); e.popFront()) {
        if (e.front().key->compartment() == c)
            e.removeFront();
    }
}

bool
DebugScopes::updateLiveScopes(JSContext *cx)
{
    JS_CHECK_RECURSION(cx, return false);

    /*
     * Note that we must always update the top frame's scope objects' entries
     * in liveScopes because we can't be sure code hasn't run in that frame to
     * change the scope chain since we were last called. The fp->prevUpToDate()
     * flag indicates whether the scopes of frames older than fp are already
     * included in liveScopes. It might seem simpler to have fp instead carry a
     * flag indicating whether fp itself is accurately described, but then we
     * would need to clear that flag whenever fp ran code. By storing the 'up
     * to date' bit for fp->prev() in fp, simply popping fp effectively clears
     * the flag for us, at exactly the time when execution resumes fp->prev().
     */
    for (AllFramesIter i(cx->runtime->stackSpace); !i.done(); ++i) {
        StackFrame *fp = i.fp();
        if (fp->isDummyFrame() || fp->scopeChain()->compartment() != cx->compartment)
            continue;

        for (ScopeIter si(fp, cx); !si.done(); ++si) {
            if (si.hasScopeObject() && !liveScopes.put(&si.scope(), fp))
                return false;
        }

        if (fp->prevUpToDate())
            return true;
        JS_ASSERT(fp->compartment()->debugMode());
        fp->setPrevUpToDate();
    }

    return true;
}

StackFrame *
DebugScopes::hasLiveFrame(ScopeObject &scope)
{
    if (LiveScopeMap::Ptr p = liveScopes.lookup(&scope)) {
        StackFrame *fp = p->value;

        /*
         * Since liveScopes is effectively a weak pointer, we need a read
         * barrier. The scenario where this is necessary is:
         *  1. GC starts, a suspended generator is not live
         *  2. hasLiveFrame returns a StackFrame* to the (soon to be dead)
         *     suspended generator
         *  3. stack frame values (which will neve be marked) are read from the
         *     StackFrame
         *  4. GC completes, live objects may now point to values that weren't
         *     marked and thus may point to swept GC things
         */
        if (JSGenerator *gen = fp->maybeSuspendedGenerator(rt))
            JSObject::readBarrier(gen->obj);

        return fp;
    }
    return NULL;
}

/*****************************************************************************/

static JSObject *
GetDebugScope(JSContext *cx, const ScopeIter &si);

static DebugScopeObject *
GetDebugScopeForScope(JSContext *cx, ScopeObject &scope, const ScopeIter &enclosing)
{
    DebugScopes &debugScopes = *cx->runtime->debugScopes;
    if (DebugScopeObject *debugScope = debugScopes.hasDebugScope(cx, scope))
        return debugScope;

    RootedObject enclosingDebug(cx, GetDebugScope(cx, enclosing));
    if (!enclosingDebug)
        return NULL;

    JSObject &maybeDecl = scope.enclosingScope();
    if (maybeDecl.isDeclEnv()) {
        JS_ASSERT(CallObjectLambdaName(scope.asCall().callee()));
        enclosingDebug = DebugScopeObject::create(cx, maybeDecl.asDeclEnv(), enclosingDebug);
        if (!enclosingDebug)
            return NULL;
    }

    DebugScopeObject *debugScope = DebugScopeObject::create(cx, scope, enclosingDebug);
    if (!debugScope)
        return NULL;

    if (!debugScopes.addDebugScope(cx, scope, *debugScope))
        return NULL;

    return debugScope;
}

static DebugScopeObject *
GetDebugScopeForMissing(JSContext *cx, const ScopeIter &si)
{
    DebugScopes &debugScopes = *cx->runtime->debugScopes;
    if (DebugScopeObject *debugScope = debugScopes.hasDebugScope(cx, si))
        return debugScope;

    ScopeIter copy(si, cx);
    RootedObject enclosingDebug(cx, GetDebugScope(cx, ++copy));
    if (!enclosingDebug)
        return NULL;

    /*
     * Create the missing scope object. This takes care of storing variable
     * values after the StackFrame has been popped. To preserve scopeChain
     * depth invariants, these lazily-reified scopes must not be put on the
     * frame's scope chain; instead, they are maintained via DebugScopes hooks.
     */
    DebugScopeObject *debugScope = NULL;
    switch (si.type()) {
      case ScopeIter::Call: {
        CallObject *callobj = CallObject::createForFunction(cx, si.fp());
        if (!callobj)
            return NULL;

        if (callobj->enclosingScope().isDeclEnv()) {
            JS_ASSERT(CallObjectLambdaName(callobj->callee()));
            DeclEnvObject &declenv = callobj->enclosingScope().asDeclEnv();
            enclosingDebug = DebugScopeObject::create(cx, declenv, enclosingDebug);
            if (!enclosingDebug)
                return NULL;
        }

        debugScope = DebugScopeObject::create(cx, *callobj, enclosingDebug);
        break;
      }
      case ScopeIter::Block: {
        Rooted<StaticBlockObject *> staticBlock(cx, &si.staticBlock());
        ClonedBlockObject *block = ClonedBlockObject::create(cx, staticBlock, si.fp());
        if (!block)
            return NULL;

        debugScope = DebugScopeObject::create(cx, *block, enclosingDebug);
        break;
      }
      case ScopeIter::With:
      case ScopeIter::StrictEvalScope:
        JS_NOT_REACHED("should already have a scope");
    }
    if (!debugScope)
        return NULL;

    if (!debugScopes.addDebugScope(cx, si, *debugScope))
        return NULL;

    return debugScope;
}

static JSObject *
GetDebugScope(JSContext *cx, JSObject &obj)
{
    /*
     * As an engine invariant (maintained internally and asserted by Execute),
     * ScopeObjects and non-ScopeObjects cannot be interleaved on the scope
     * chain; every scope chain must start with zero or more ScopeObjects and
     * terminate with one or more non-ScopeObjects (viz., GlobalObject).
     */
    if (!obj.isScope()) {
#ifdef DEBUG
        JSObject *o = &obj;
        while ((o = o->enclosingScope()))
            JS_ASSERT(!o->isScope());
#endif
        return &obj;
    }

    ScopeObject &scope = obj.asScope();
    if (StackFrame *fp = cx->runtime->debugScopes->hasLiveFrame(scope)) {
        ScopeIter si(fp, scope, cx);
        return GetDebugScope(cx, si);
    }
    ScopeIter si(scope.enclosingScope(), cx);
    return GetDebugScopeForScope(cx, scope, si);
}

static JSObject *
GetDebugScope(JSContext *cx, const ScopeIter &si)
{
    JS_CHECK_RECURSION(cx, return NULL);

    if (si.done())
        return GetDebugScope(cx, si.enclosingScope());

    if (!si.hasScopeObject())
        return GetDebugScopeForMissing(cx, si);

    ScopeIter copy(si, cx);
    return GetDebugScopeForScope(cx, si.scope(), ++copy);
}

JSObject *
js::GetDebugScopeForFunction(JSContext *cx, JSFunction *fun)
{
    assertSameCompartment(cx, fun);
    JS_ASSERT(cx->compartment->debugMode());
    if (!cx->runtime->debugScopes->updateLiveScopes(cx))
        return NULL;
    return GetDebugScope(cx, *fun->environment());
}

JSObject *
js::GetDebugScopeForFrame(JSContext *cx, StackFrame *fp)
{
    assertSameCompartment(cx, fp);
    if (CanUseDebugScopeMaps(cx) && !cx->runtime->debugScopes->updateLiveScopes(cx))
        return NULL;
    ScopeIter si(fp, cx);
    return GetDebugScope(cx, si);
}<|MERGE_RESOLUTION|>--- conflicted
+++ resolved
@@ -90,28 +90,10 @@
 CallObject::create(JSContext *cx, HandleShape shape, HandleTypeObject type, HeapSlot *slots,
                    HandleObject global)
 {
-<<<<<<< HEAD
-=======
-    RootedShape shape(cx, script->bindings.callObjectShape(cx));
-    if (shape == NULL)
-        return NULL;
-
->>>>>>> 7bff40c1
     gc::AllocKind kind = gc::GetGCObjectKind(shape->numFixedSlots());
     JS_ASSERT(CanBeFinalizedInBackground(kind, &CallClass));
     kind = gc::GetBackgroundAllocKind(kind);
 
-<<<<<<< HEAD
-=======
-    RootedTypeObject type(cx, cx->compartment->getEmptyType(cx));
-    if (!type)
-        return NULL;
-
-    HeapSlot *slots;
-    if (!PreallocateObjectDynamicSlots(cx, shape, &slots))
-        return NULL;
-
->>>>>>> 7bff40c1
     RootedObject obj(cx, JSObject::create(cx, kind, shape, type, slots));
     if (!obj)
         return NULL;
@@ -150,13 +132,11 @@
 CallObject *
 CallObject::create(JSContext *cx, JSScript *script, HandleObject enclosing, HandleFunction callee)
 {
-    RootedShape shape(cx);
-    shape = script->bindings.callObjectShape(cx);
-    if (shape == NULL)
-        return NULL;
-
-    RootedTypeObject type(cx);
-    type = cx->compartment->getEmptyType(cx);
+    RootedShape shape(cx, shape = script->bindings.callObjectShape(cx));
+    if (!shape)
+        return NULL;
+
+    RootedTypeObject type(cx, cx->compartment->getEmptyType(cx));
     if (!type)
         return NULL;
 
@@ -675,18 +655,13 @@
     if (!type)
         return NULL;
 
-<<<<<<< HEAD
     RootedShape emptyBlockShape(cx);
     emptyBlockShape = EmptyShape::getInitialShape(cx, &BlockClass, NULL, NULL, FINALIZE_KIND,
                                                   BaseShape::DELEGATE);
     if (!emptyBlockShape)
-=======
-    RootedShape shape(cx, EmptyShape::getInitialShape(cx, &BlockClass, NULL, NULL, FINALIZE_KIND));
-    if (!shape)
->>>>>>> 7bff40c1
-        return NULL;
-
-    JSObject *obj = JSObject::create(cx, FINALIZE_KIND, shape, type, NULL);
+        return NULL;
+
+    JSObject *obj = JSObject::create(cx, FINALIZE_KIND, emptyBlockShape, type, NULL);
     if (!obj)
         return NULL;
 
