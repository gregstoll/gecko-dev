/* -*- Mode: C; tab-width: 8; indent-tabs-mode: nil; c-basic-offset: 4 -*-
 * vim: set ts=8 sw=4 et tw=79 ft=cpp:
 *
 * ***** BEGIN LICENSE BLOCK *****
 * Version: MPL 1.1/GPL 2.0/LGPL 2.1
 *
 * The contents of this file are subject to the Mozilla Public License Version
 * 1.1 (the "License"); you may not use this file except in compliance with
 * the License. You may obtain a copy of the License at
 * http://www.mozilla.org/MPL/
 *
 * Software distributed under the License is distributed on an "AS IS" basis,
 * WITHOUT WARRANTY OF ANY KIND, either express or implied. See the License
 * for the specific language governing rights and limitations under the
 * License.
 *
 * The Original Code is Mozilla SpiderMonkey JavaScript 1.9 code, released
 * May 28, 2008.
 *
 * The Initial Developer of the Original Code is
 *   Brendan Eich <brendan@mozilla.org
 *
 * Contributor(s):
 *
 * Alternatively, the contents of this file may be used under the terms of
 * either of the GNU General Public License Version 2 or later (the "GPL"),
 * or the GNU Lesser General Public License Version 2.1 or later (the "LGPL"),
 * in which case the provisions of the GPL or the LGPL are applicable instead
 * of those above. If you wish to allow use of your version of this file only
 * under the terms of either the GPL or the LGPL, and not to allow others to
 * use your version of this file under the terms of the MPL, indicate your
 * decision by deleting the provisions above and replace them with the notice
 * and other provisions required by the GPL or the LGPL. If you do not delete
 * the provisions above, a recipient may use your version of this file under
 * the terms of any one of the MPL, the GPL or the LGPL.
 *
 * ***** END LICENSE BLOCK ***** */

#ifndef jstracer_h___
#define jstracer_h___

#include "jsstddef.h"
#include "jslock.h"

namespace nanojit {
    class LIns;
    class Fragmento;
    class Fragment;
    class LirWriter;
}

/*
 * Tracker is used to keep track of values being manipulated by the 
 * interpreter during trace recording.
 */
class Tracker 
{
    struct Page {
        struct Page* next;
        long base;
        nanojit::LIns* map[0];
    };
    struct Page* pagelist;
    
    long         getPageBase(const void* v) const;
    struct Page* findPage(const void* v) const;
    struct Page* addPage(const void* v);
public:    
    Tracker();
    ~Tracker();
    
    nanojit::LIns*  get(const void* v) const;
    void            set(const void* v, nanojit::LIns* ins);
    void            clear();
};

class JSTraceRecorder {
public:
    struct JSFrameRegs      entryState;
    Tracker<nanojit::LIns*> tracker;
    nanojit::Fragment*      fragment;
    nanojit::LirWriter*     lir;

    JSTraceRecorder(JSFrameRegs& _entryState) {
        entryState = _entryState;
    }
};

/*
 * Trace monitor. Every runtime is associated with a trace monitor that keeps
 * track of loop frequencies for all JavaScript code loaded into that runtime.
 * For this we use a loop table. Adjacent slots in the loop table, one for each
 * loop header in a given script, are requested using lock-free synchronization
 * from the runtime-wide loop table slot space, when the script is compiled.
 *
 * The loop table also doubles as trace tree pointer table once a loop achieves
 * a certain number of iterations and we recorded a tree for that loop.
 */
struct JSTraceMonitor {
<<<<<<< HEAD
    int                     freq;
    nanojit::Fragmento*     fragmento;
    JSTraceRecorder*        recorder;
=======
    int                 freq;
    TraceRecorderStatus status;
    JSFrameRegs         entryState;
    Tracker             tracker;
    nanojit::Fragment*  fragment;
    nanojit::Fragmento* fragmento;
    nanojit::LirWriter* lir;
>>>>>>> 35f2fda5
};

#define ENABLE_TRACER      true
#define TRACE_TRIGGER_MASK 0x3f

extern bool
js_StartRecording(JSContext* cx, JSFrameRegs& regs);

extern void
js_EndRecording(JSContext* cx, JSFrameRegs& regs);

#endif /* jstracer_h___ */<|MERGE_RESOLUTION|>--- conflicted
+++ resolved
@@ -62,9 +62,9 @@
     };
     struct Page* pagelist;
     
-    long         getPageBase(const void* v) const;
-    struct Page* findPage(const void* v) const;
-    struct Page* addPage(const void* v);
+    long            getPageBase(const void* v) const;
+    struct Page*    findPage(const void* v) const;
+    struct Page*    addPage(const void* v);
 public:    
     Tracker();
     ~Tracker();
@@ -77,7 +77,7 @@
 class JSTraceRecorder {
 public:
     struct JSFrameRegs      entryState;
-    Tracker<nanojit::LIns*> tracker;
+    Tracker                 tracker;
     nanojit::Fragment*      fragment;
     nanojit::LirWriter*     lir;
 
@@ -97,19 +97,9 @@
  * a certain number of iterations and we recorded a tree for that loop.
  */
 struct JSTraceMonitor {
-<<<<<<< HEAD
     int                     freq;
     nanojit::Fragmento*     fragmento;
     JSTraceRecorder*        recorder;
-=======
-    int                 freq;
-    TraceRecorderStatus status;
-    JSFrameRegs         entryState;
-    Tracker             tracker;
-    nanojit::Fragment*  fragment;
-    nanojit::Fragmento* fragmento;
-    nanojit::LirWriter* lir;
->>>>>>> 35f2fda5
 };
 
 #define ENABLE_TRACER      true
