/* -*- Mode: C++; tab-width: 4; indent-tabs-mode: nil; c-basic-offset: 4 -*-
 * vim: set ts=4 sw=4 et tw=99:
 *
 * This Source Code Form is subject to the terms of the Mozilla Public
 * License, v. 2.0. If a copy of the MPL was not distributed with this
 * file, You can obtain one at http://mozilla.org/MPL/2.0/. */

#ifndef jsion_ion_compartment_h__
#define jsion_ion_compartment_h__

#include "IonCode.h"
#include "jsval.h"
#include "jsweakcache.h"
#include "vm/Stack.h"
#include "IonFrames.h"

namespace js {
namespace ion {

class FrameSizeClass;

typedef void (*EnterIonCode)(void *code, int argc, Value *argv, StackFrame *fp,
                             CalleeToken calleeToken, Value *vp);

class IonActivation;
class IonBuilder;

typedef Vector<IonBuilder*, 0, SystemAllocPolicy> OffThreadCompilationVector;

class IonRuntime
{
<<<<<<< HEAD
    typedef WeakCache<const VMFunction *, ReadBarriered<IonCode> > VMWrapperMap;
    typedef WeakValueCache<uint32_t, ReadBarriered<IonCode> > ICStubCodeMap;

    friend class IonActivation;
=======
    friend class IonCompartment;
>>>>>>> db55b55a

    // Executable allocator.
    JSC::ExecutableAllocator *execAlloc_;

    // Trampoline for entering JIT code. Contains OSR prologue.
    IonCode *enterJIT_;

    // Vector mapping frame class sizes to bailout tables.
    Vector<IonCode*, 4, SystemAllocPolicy> bailoutTables_;

    // Generic bailout table; used if the bailout table overflows.
    IonCode *bailoutHandler_;

    // Argument-rectifying thunk, in the case of insufficient arguments passed
    // to a function call site. Pads with |undefined|.
    IonCode *argumentsRectifier_;

    // Thunk that invalides an (Ion compiled) caller on the Ion stack.
    IonCode *invalidator_;

    // Thunk that calls the GC pre barrier.
    IonCode *preBarrier_;

    // Map VMFunction addresses to the IonCode of the wrapper.
    typedef WeakCache<const VMFunction *, IonCode *> VMWrapperMap;
    VMWrapperMap *functionWrappers_;

<<<<<<< HEAD
    // Map ICStub keys to ICStub shared code objects.
    ICStubCodeMap *stubCodes_;
=======
  private:
    IonCode *generateEnterJIT(JSContext *cx);
    IonCode *generateArgumentsRectifier(JSContext *cx);
    IonCode *generateBailoutTable(JSContext *cx, uint32 frameClass);
    IonCode *generateBailoutHandler(JSContext *cx);
    IonCode *generateInvalidator(JSContext *cx);
    IonCode *generatePreBarrier(JSContext *cx);
    IonCode *generateVMWrapper(JSContext *cx, const VMFunction &f);

  public:
    IonRuntime();
    ~IonRuntime();
    bool initialize(JSContext *cx);

    static void Mark(JSTracer *trc);
};

class IonCompartment
{
    friend class IonActivation;

    // Ion state for the compartment's runtime.
    IonRuntime *rt;
>>>>>>> db55b55a

    // Any scripts for which off thread compilation has successfully finished,
    // failed, or been cancelled. All off thread compilations which are started
    // will eventually appear in this list asynchronously. Protected by the
    // runtime's analysis lock.
    OffThreadCompilationVector finishedOffThreadCompilations_;

    // Keep track of memoryregions that are going to be flushed.
    AutoFlushCache *flusher_;

  public:
<<<<<<< HEAD
    IonCode *generateVMWrapper(JSContext *cx, const VMFunction &f);
    IonCode *getStubCode(uint32_t key) {
        ICStubCodeMap::AddPtr p = stubCodes_->lookupForAdd(key);
        if (p)
            return p->value;
        return NULL;
    }
    bool putStubCode(uint32_t key, Handle<IonCode *> stubCode) {
        // Make sure to do a lookupForAdd(key) and then insert into that slot, because
        // that way if stubCode gets moved due to a GC caused by lookupForAdd, then
        // we still write the correct pointer.
        JS_ASSERT(!stubCodes_->has(key));
        ICStubCodeMap::AddPtr p = stubCodes_->lookupForAdd(key);
        return stubCodes_->add(p, key, stubCode.get());
    }
=======
    IonCode *getVMWrapper(const VMFunction &f);
>>>>>>> db55b55a

    OffThreadCompilationVector &finishedOffThreadCompilations() {
        return finishedOffThreadCompilations_;
    }

  public:
    IonCompartment(IonRuntime *rt);

    void mark(JSTracer *trc, JSCompartment *compartment);
    void sweep(FreeOp *fop);

    JSC::ExecutableAllocator *execAlloc() {
        return rt->execAlloc_;
    }

    IonCode *getGenericBailoutHandler() {
        return rt->bailoutHandler_;
    }

    IonCode *getBailoutTable(const FrameSizeClass &frameClass);

    IonCode *getArgumentsRectifier() {
        return rt->argumentsRectifier_;
    }

    IonCode *getInvalidationThunk() {
        return rt->invalidator_;
    }

    EnterIonCode enterJIT() {
        return rt->enterJIT_->as<EnterIonCode>();
    }

    IonCode *preBarrier() {
        return rt->preBarrier_;
    }

    AutoFlushCache *flusher() {
        return flusher_;
    }
    void setFlusher(AutoFlushCache *fl) {
        if (!flusher_ || !fl)
            flusher_ = fl;
    }

};

class BailoutClosure;

class IonActivation
{
  private:
    JSContext *cx_;
    JSCompartment *compartment_;
    IonActivation *prev_;
    StackFrame *entryfp_;
    BailoutClosure *bailout_;
    uint8 *prevIonTop_;
    JSContext *prevIonJSContext_;

    // When creating an activation without a StackFrame, this field is used
    // to communicate the calling pc for StackIter.
    jsbytecode *prevpc_;

  public:
    IonActivation(JSContext *cx, StackFrame *fp);
    ~IonActivation();

    StackFrame *entryfp() const {
        return entryfp_;
    }
    IonActivation *prev() const {
        return prev_;
    }
    uint8 *prevIonTop() const {
        return prevIonTop_;
    }
    jsbytecode *prevpc() const {
        JS_ASSERT_IF(entryfp_, entryfp_->callingIntoIon());
        return prevpc_;
    }
    void setEntryFp(StackFrame *fp) {
        JS_ASSERT_IF(fp, !entryfp_);
        entryfp_ = fp;
    }
    void setPrevPc(jsbytecode *pc) {
        JS_ASSERT_IF(pc, !prevpc_);
        prevpc_ = pc;
    }
    void setBailout(BailoutClosure *bailout) {
        JS_ASSERT(!bailout_);
        bailout_ = bailout;
    }
    BailoutClosure *maybeTakeBailout() {
        BailoutClosure *br = bailout_;
        bailout_ = NULL;
        return br;
    }
    BailoutClosure *takeBailout() {
        JS_ASSERT(bailout_);
        return maybeTakeBailout();
    }
    BailoutClosure *bailout() const {
        JS_ASSERT(bailout_);
        return bailout_;
    }
    JSCompartment *compartment() const {
        return compartment_;
    }
    bool empty() const {
        // If we have an entryfp, this activation is active. However, if
        // FastInvoke is used, entryfp may be NULL and a non-NULL prevpc
        // indicates this activation is not empty.
        return !entryfp_ && !prevpc_;
    }

    static inline size_t offsetOfPrevPc() {
        return offsetof(IonActivation, prevpc_);
    }
    static inline size_t offsetOfEntryFp() {
        return offsetof(IonActivation, entryfp_);
    }
};

// Called from JSCompartment::discardJitCode().
void InvalidateAll(FreeOp *fop, JSCompartment *comp);
void FinishInvalidation(FreeOp *fop, JSScript *script);

} // namespace ion
} // namespace js

#endif // jsion_ion_compartment_h__
<|MERGE_RESOLUTION|>--- conflicted
+++ resolved
@@ -29,14 +29,7 @@
 
 class IonRuntime
 {
-<<<<<<< HEAD
-    typedef WeakCache<const VMFunction *, ReadBarriered<IonCode> > VMWrapperMap;
-    typedef WeakValueCache<uint32_t, ReadBarriered<IonCode> > ICStubCodeMap;
-
-    friend class IonActivation;
-=======
     friend class IonCompartment;
->>>>>>> db55b55a
 
     // Executable allocator.
     JSC::ExecutableAllocator *execAlloc_;
@@ -64,10 +57,10 @@
     typedef WeakCache<const VMFunction *, IonCode *> VMWrapperMap;
     VMWrapperMap *functionWrappers_;
 
-<<<<<<< HEAD
     // Map ICStub keys to ICStub shared code objects.
+    typedef WeakValueCache<uint32_t, ReadBarriered<IonCode> > ICStubCodeMap;
     ICStubCodeMap *stubCodes_;
-=======
+
   private:
     IonCode *generateEnterJIT(JSContext *cx);
     IonCode *generateArgumentsRectifier(JSContext *cx);
@@ -91,7 +84,6 @@
 
     // Ion state for the compartment's runtime.
     IonRuntime *rt;
->>>>>>> db55b55a
 
     // Any scripts for which off thread compilation has successfully finished,
     // failed, or been cancelled. All off thread compilations which are started
@@ -103,10 +95,14 @@
     AutoFlushCache *flusher_;
 
   public:
-<<<<<<< HEAD
-    IonCode *generateVMWrapper(JSContext *cx, const VMFunction &f);
+    IonCode *getVMWrapper(const VMFunction &f);
+
+    OffThreadCompilationVector &finishedOffThreadCompilations() {
+        return finishedOffThreadCompilations_;
+    }
+
     IonCode *getStubCode(uint32_t key) {
-        ICStubCodeMap::AddPtr p = stubCodes_->lookupForAdd(key);
+        IonRuntime::ICStubCodeMap::AddPtr p = rt->stubCodes_->lookupForAdd(key);
         if (p)
             return p->value;
         return NULL;
@@ -115,16 +111,9 @@
         // Make sure to do a lookupForAdd(key) and then insert into that slot, because
         // that way if stubCode gets moved due to a GC caused by lookupForAdd, then
         // we still write the correct pointer.
-        JS_ASSERT(!stubCodes_->has(key));
-        ICStubCodeMap::AddPtr p = stubCodes_->lookupForAdd(key);
-        return stubCodes_->add(p, key, stubCode.get());
-    }
-=======
-    IonCode *getVMWrapper(const VMFunction &f);
->>>>>>> db55b55a
-
-    OffThreadCompilationVector &finishedOffThreadCompilations() {
-        return finishedOffThreadCompilations_;
+        JS_ASSERT(!rt->stubCodes_->has(key));
+        IonRuntime::ICStubCodeMap::AddPtr p = rt->stubCodes_->lookupForAdd(key);
+        return rt->stubCodes_->add(p, key, stubCode.get());
     }
 
   public:
