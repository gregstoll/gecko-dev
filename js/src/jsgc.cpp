--- conflicted
+++ resolved
@@ -2274,16 +2274,10 @@
     /*
      * Mark weak roots.
      */
-<<<<<<< HEAD
-    while (js_TraceWatchPoints(&gcmarker) ||
+    while (WatchpointMap::markAllIteratively(&gcmarker) ||
            WeakMapBase::markAllIteratively(&gcmarker) ||
            Debugger::mark(&gcmarker, gckind))
     {
-=======
-    while (true) {
-        if (!WatchpointMap::markAllIteratively(&gcmarker) && !WeakMapBase::markAllIteratively(&gcmarker))
-            break;
->>>>>>> cbcf0066
         gcmarker.drainMarkStack();
     }
 
