--- conflicted
+++ resolved
@@ -18,8 +18,4 @@
 # Modifying this file will now automatically clobber the buildbot machines \o/
 #
 
-<<<<<<< HEAD
-Bug 915002 needs clobber on windows.
-=======
-Bug 817194 needs a clobber on Windows due to bug 924992.
->>>>>>> c430ecd9
+Bug 899574 needed a clobber, at least on Windows.