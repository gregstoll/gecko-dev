--- conflicted
+++ resolved
@@ -422,16 +422,8 @@
     breakpointsDisabled: getBreakpointsDisabled(state),
     breakpointsLoading: getBreakpointsLoading(state),
     isWaitingOnBreak: getIsWaitingOnBreak(state, thread),
-<<<<<<< HEAD
-    shouldPauseOnExceptions: getShouldPauseOnExceptions(state, thread),
-    shouldPauseOnCaughtExceptions: getShouldPauseOnCaughtExceptions(
-      state,
-      thread
-    ),
-=======
     shouldPauseOnExceptions: getShouldPauseOnExceptions(state),
     shouldPauseOnCaughtExceptions: getShouldPauseOnCaughtExceptions(state),
->>>>>>> 7d4eaea7
     workers: getWorkers(state)
   };
 };
