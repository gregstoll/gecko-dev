--- conflicted
+++ resolved
@@ -2281,14 +2281,7 @@
     return this._loading;
   },
 
-<<<<<<< HEAD
-  create: function create(aURI) {
-=======
   create: function create(aURI, aParams) {
-    // Initialize a viewport state for BrowserView
-    this._browserViewportState = BrowserView.Util.createBrowserViewportState();
-
->>>>>>> 0e1c04c1
     this._chromeTab = document.getElementById("tabs").addTab();
     let browser = this._createBrowser(aURI);
 
@@ -2331,24 +2324,13 @@
     // stop about:blank from loading
     browser.stop();
 
-<<<<<<< HEAD
-    // Attach a separate progress listener to the browser
-    let flags = Ci.nsIWebProgress.NOTIFY_LOCATION |
-                Ci.nsIWebProgress.NOTIFY_SECURITY |
-                Ci.nsIWebProgress.NOTIFY_STATE_NETWORK |
-                Ci.nsIWebProgress.NOTIFY_STATE_DOCUMENT;
-    this._listener = new ProgressController(this);
-    browser.webProgress.addProgressListener(this._listener, flags);
-
-    browser.setAttribute("src", aURI);
 
     let self = this;
     browser.messageManager.addMessageListener("MozScrolledAreaChanged", function() {
       self.updateDefaultZoomLevel();
     });
-=======
-    return browser;
->>>>>>> 0e1c04c1
+
+   return browser;
   },
 
   _destroyBrowser: function _destroyBrowser() {
