[cookie-forcing.html]
<<<<<<< HEAD
  expected:
    if debug and not webrender and not e10s and (os == "linux") and (version == "Ubuntu 16.04") and (processor == "x86") and (bits == 32): TIMEOUT
=======
  disabled:
    if debug and not e10s and (os == "linux"): https://bugzilla.mozilla.org/show_bug.cgi?id=1461905
>>>>>>> eb51d734
  [non-secure origins should be able to force out insecure cookies.]
    expected: FAIL
<|MERGE_RESOLUTION|>--- conflicted
+++ resolved
@@ -1,10 +1,5 @@
 [cookie-forcing.html]
-<<<<<<< HEAD
-  expected:
-    if debug and not webrender and not e10s and (os == "linux") and (version == "Ubuntu 16.04") and (processor == "x86") and (bits == 32): TIMEOUT
-=======
   disabled:
     if debug and not e10s and (os == "linux"): https://bugzilla.mozilla.org/show_bug.cgi?id=1461905
->>>>>>> eb51d734
   [non-secure origins should be able to force out insecure cookies.]
-    expected: FAIL
+    expected: FAIL